<<<<<<< HEAD

### v2.3.0 / beta-43 (2017-01-04):
* Incorporated new features and fixes from 1.34.0, 1.35.1, and 1.36.0

* The `@newrelic/native-metrics` module is now an optional dependency of the
  agent.

  Now npm will attempt to install the module when the agent is installed. If it
  fails for whatever reason, the agent itself will still be installed correctly
  and the rest of the npm install will finish normally.
=======
### v1.36.1 (2017-01-12):

* Stop collecting URL parameters from the HTTP referer header

  The Node agent collects the request headers during an error trace to help determine
  the root cause of problems. The referer header is the URI that identifies the address
  of the webpage that linked to the resource being requested. It is possible that
  the referer URI may contain sensitive information in the request query parameters.
  New Relic has found that the query parameters are not properly stripped during
  the error trace. This update fixes this by stripping the query parameters from
  the referer in the request header before sending this data to New Relic.

  This release fixes [New Relic Security Bulletin NR17-01](https://docs.newrelic.com/docs/accounts-partnerships/accounts/security-bulletins/security-bulletin-nr17-01).

* Improved logging of modules that did not get instrumented.
>>>>>>> 2c14f852

### v1.36.0 (2016-12-21):
* Added CPU metric gathering to Node.js versions <6.1

  As of this release the agent will attempt to gather CPU usage metrics via the
  optional `@newrelic/native-metrics` module.

* Added additional memory usage classification metrics.

  The agent will now report memory metrics that break down memory by its current
  use.

  For more information on these features, see [our documentation.](https://docs.newrelic.com/docs/agents/nodejs-agent/supported-features/node-vm-measurements)

### v1.35.1 (2016-12-13):
* Removed automatic installation of `@newrelic/native-metrics`.

  Due to the way npm v3+ flatten dependencies, a bug in the version of npm
  packaged with Node v5, and npm v1's ungraceful handling of scoped packages
  we have opted to not automatically install this module.

  If you would like to see native metrics for your application, you can add the
  `@newrelic/native-metrics` module to your `package.json` and the Node Agent
  will automatically pick it up.

* Corrected attribution of the Bluebird patch in the last release's notes.

  Thanks to Matt Lavin (@mdlavin) for this correction!

### v1.35.0 (2016-12-12):
* The agent will now report garbage collection statistics on supported
  platforms.

  On node versions 0.10, 0.12, 4, 6, and 7 the agent will now record the time
  spent in, the number of, and type of garbage collection cycles. You can read
  more about it on [our docs
  site!](https://docs.newrelic.com/docs/agents/nodejs-agent/supported-features/node-vm-measurements)

* The agent no longer double counts MySQL query times when using a connection
  pool.

  Previously, when using a pool of connections a query done through the pool
  would be recorded as the time it took on the pool, as well as the connection,
  effectively counting the time twice.  This is no longer the case.

* The agent will no longer lose transaction state across Bluebird's `promise.nodify`.

  Thanks to Matt Lavin (@mdlavin) for this contribution!

### v1.34.0 (2016-11-10):

* The agent now collects CPU metrics when running under Node 6.1.0 and higher.

  Node 6.1.0 introduced an API to get CPU time usage of the running Node process.
  We are now collecting this data as new metrics.

* The agent now has a separate configuration for audit logging.

  Previously the data that the agent sends to the collector was logged only in trace
  logging mode, making the logs unnecessarily large and noisy.  The agent can now include
  this data independent of the logging level using separate configuration settings.

* A new API method addCustomParameters() has been added to allow adding multiple custom
  parameters at once.  Thanks to Austin Peterson (@AKPWebDesign) for this contribution!

* The shutdown() API now waits for connection to collect pending data.

  When a flag to collect pending data is provided to the shutdown() method, the agent now
  ensures a connection to the collector has been established.  This is useful when
  the Node process is short-lived, such as in AWS Lambda.

* Updated tests to run on Node 7.

  Node 7 is officially supported as of the previous release, v1.33.0.

* The setIgnoreTransaction() API now works for background transactions.

* Fixed issue with Synthetics result not displaying a link to the corresponding
  transaction trace.

* Added running the nsp (Node Security Platform) tool to the test suite to help with
  detecting security-related vulnerabilities.

### v2.2.0 / beta-42 (2016-11-09):

* Incorporated new features and fixes from v1.30.4, v1.30.5, v1.31.0, v1.32.0,
  and v1.33.0.

### v1.33.0 (2016-10-31):

* The agent now collects database instance information for Memcached operations.
  This information (database server and database name) is displayed in transaction
  traces and slow query traces.

* socket.io long-polling requests are now ignored by default.

  Collecting metrics for these requests is typically not desirable since they are
  frequent and do not represent business transactions.  Previously we recommended adding
  an ignore rule manually.  Now it is included by default.

* Improved test coverage for Postgres and MongoDB instrumentations.

### v1.32.0 (2016-10-20):

* The agent now collects database instance information for MySQL and MongoDB
  operations. This information (database server and database name) is displayed in
  transaction traces and slow query traces.

* Datastore instance configuration can now be done through environment
  variables.  These can be set through `NEW_RELIC_DATASTORE_INSTANCE_REPORTING_ENABLED`
  and `NEW_RELIC_DATASTORE_DATABASE_NAME_REPORTING_ENABLED`

* The agent will no longer crash the process when an express param handler is
  executed when a transaction is not active.

### v1.31.0 (2016-10-12):

* The agent now collects database instance information for PostgreSQL and Redis
  operations.  This information (database server and database name) is displayed in
  transaction traces and slow query traces.

### v1.30.5 (2016-10-04):

* Fixed issue with aborted requests causing the agent to crash in some cases.

  Previously the agent would crash when the client request aborted before Express server
  sent a response and encountered an error.

* Upgraded integration tests to work with the latest version of node-tap.

### v1.30.4 (2016-09-27):

* Improved instrumentation of native promises.

  Native promises now use the same instrumentation as Bluebird, making
  instrumentation easier to maintain and more consistent across libraries.

* Fixed issue with reloading normalization rules from the server.

  Upon reset, the agent will clear the existing naming rules, removing any
  vestigial rules that may have changed or been disabled.

* Fixed issue with key transactions Apdex metric.

  Key transactions now effect the global Apdex metric according to their own
  ApdexT instead of the default ApdexT value.

* Fixed issue with closing transactions when the request is aborted.

  Previously, aborted requests would result in the transaction remaining open
  indefinitely. Now the transaction will be correctly finished and its resources
  freed.

* Fixed format of external calls metric.

  External service URLs will now be formatted the same as they are in the
  originating application.

### v2.1.1 / beta-41 (2016-09-15):

* Incorporated fixes from v1.30.1, v1.30.2, and v1.30.3.

### v1.30.3 (2016-09-14):

* Published with npm v2.

### v1.30.2 (2016-09-13):

* Added instrumentation of the param() function in Express.

  The agent will now create metrics and transaction segments when the Express param()
  function is called as a part of a route.  This also fixes an issue with transaction
  naming when the HTTP response is ended within a param() method.

* Fixed an issue with naming Express transactions that result in 404 errors.

  Previously transactions were not always correctly normalized for URLs that caused
  404 errors. The transactions will now always be reported with the same normalized name
  (e.g. "get /").

* Fixed instrumentation of Express v4.0 - v4.5.

  Previously transactions were not correctly named on older versions of Express 4.

* Minor upates to logging.

### v1.30.1 (2016-09-01):

* The `shutdown` method is now on the stub API.

  Previously when the agent was disabled the stub API passed back on require
  did not have the `shutdown` method.  Thanks goes to Vlad Fedosov (@StyleT) for
  this contribution!

* Global timers will now be wrapped correctly regardless of being wrapped by
  something else.

  The logic to check whether to wrap the `global` timers was looking to see if
  the `global` timers were the same function reference as the ones in the
  `timers` module.  This would break in cases where either the `global` or
  `timers` functions had been wrapped.

* Director instrumentation now correctly handles the case of null route handlers
  being passed in.

  Previously the agent's director instrumentation would crash in cases of null
  route handlers in director.

### v2.1.0 / beta-40 (2016-08-29)

* Incorporated fixes from v1.30.0

* Added `rowCallback` property to datastore segment descriptors.

  With this parameter the shim will record the given function/parameter as a
  per-row callback which may be called multiple times. These calls will be
  counted up for traces.

* Rewrote PostgreSQL instrumentation using new `DatastoreShim` class.

* Reversed `reverse_naming_rules` default.

  Naming rules now default to evaluating in forward order.

### v1.30.0 (2016-08-25):

* A number of improvements and fixes to transaction naming rules.

  Added attributes `terminate_chain`, `replace_all`, and `precedence` to allow more
  control over how naming rules are executed.  Please see the updated documentation in
  our README file.

  The order in which naming rules are executed can now be reversed with a feature flag
  `reverse_naming_rules`.

  When applying naming rules, the regular expression matching is now case insensitive.

  We have added a tool for testing naming rules.  When the agent is installed, the tool
  can be run in terminal by executing `node node_modules/.bin/newrelic-naming-rules`.

  We have also improved our trace logging around transaction naming.

* Fixed issue with reporting errors from domains.

  When an error is handled by using the `error` event of the domain, it is no longer
  reported as an uncaught exception.

* Added trace logging to track number of transactions and segments in progress, and to
  better track segments created with the Express instrumentation.

* Fixed mysql2 tests that were not being run correctly.

### v2.0.0 / beta-39 (2016-08-04):

* Dropped support for Nodejs < 0.10.

  Starting with agent 2.0.0 we are no longer testing or supporting the agent on
  Node.js prior to 0.10. Customers are strongly encouraged to follow best
  practices and run supported versions of the Node.js runtime so that you can
  get the latest and greatest New Relic features. For legacy Node support, agent
  versions 1.x will continue to work, but we have no plans to backport any
  future features or fixes.

* Dropped support for `node-mysql` < 1.0.0.

  Support for versions of the MySQL driver <1.0.0 has been removed. They will
  not work with the agent versions >=2.0.0.

* Improved API for writing instrumentation.

  Introduced new classes for writing instrumentation, `Shim` and `DatastoreShim`.
  These classes along with the new `newrelic.instrument` and
  `newrelic.instrumentDatastore` methods make writing 3rd party instrumentation
  much easier.

* Rewrote instrumentation for Cassandra, Redis, ioredis, MySQL, and MongoDB.

  These instrumentations were rewritten using the new `DatastoreShim` interface.
  Their functionality is largely unchanged but the new code should be easier to
  maintain and extend.

* Added public API documentation.

  Documentation for the New Relic agent API has been generated using JSDoc and
  is now hosted on GitHub at https://newrelic.github.io/node-newrelic. There you
  can find documentation on the new classes as well as the pre-existing API
  methods.

### v1.29.0 (2016-08-03):

* Reworked the SQL parser to handle new lines in the query.

  Previously the agent would have difficulty classifying queries with new lines
  in them.  Thanks to Libin Lu (@evollu) for the fix!

* Postgres instrumentation is now compatible with inputs with text getter attributes.

  Thanks again to Libin Lu (@evollu) for the fix!

* Domain error handlers will now be scoped to the transaction the error occurred in.

  Previously, the `'error'` event handlers would not be scoped to a transaction causing
  our API methods to not associate data correctly (e.g. using `noticeError`
  would not associate the error with the transaction and would instead be
  unscoped).

### v1.28.3 (2016-07-13):

* Removed excessive segment creation from PG instrumentation.

  For queries with many results we would create a segment for each result. This
  would result in excessive object allocation and then cause harsh GC thrashing.

* Improved agent startup speed by ~10% by simplifying environment checks.

  Removed prolific `fs.exists` and `fs.stat` checks, instead simply handling the
  error for mis-used files which greatly reduces disk access.

* Fixed a bug in agent connect that could cause an identity crisis under
  specific use cases.

  When using the agent with multiple app names, transaction information could be
  misattributed to other services if they share the same first app name. This
  resolves that by using all of the host names to uniquely identify the agent.

* Added slightly more trace-level logging around the creation of segments.

* Added examples for using the `newrelic.createBackgroundTransaction` method in
  a number of different use cases.

### v1.28.2 (2016-07-07):

* Director instrumentation that will now name the transaction correctly,
  as well as create segments corresponding to the handlers registered
  with director.

* Transaction naming refactor - this should clear up some inconsistent naming
  issues in our router instrumentations.

  Previously the instrumentation was tasked with the maintenance of the
  transaction state name, now this has been abstracted into its own class to be
  used by instrumentations.

* Express instrumentation refactored to scope transaction storage to the
  incoming request object.

  Previously the express instrumentation used a stack to track which router was
  expecting middleware to finish and keep track of which transaction is being
  executed. The new implementation has a stronger guarantee on scoping work to
  the correct transaction.

* The agent now uses the correct units for slow queries - this fixes and issue
  where query traces in the databases tab were slower than the reported maximum.

### v1.28.1 (2016-06-15):

* The following attributes are now sent to Insights along with transaction events:  databaseDuration, databaseCallCount.

* Fixed a few issues with the Express instrumentation.

  Middleware functions mounted with a path variable now generate the correct middleware metrics.  Routers mounted using route methods now generate the correct trace segments and times.  Routers mounted on root path are now not included in trace when they contain no matching routes.

* Updated Redis instrumentation to work with version 2.x of the redis module.

* Improvements to error tracking on systems that have a lot of errors.

* Other minor changes to tests and logging.

### v1.28.0 (2016-05-25):

* Express middleware metrics are now enabled by default.

* The following attributes are now sent to Insights along with transaction events:
  externalDuration, externalCallCount, and queueDuration.

* Custom SSL certificates (from the agent configuration) are now used even when a proxy
  is not explicitly defined. This is useful in some environments that use an implicit
  proxy for all network traffic.

### v1.27.2 (2016-05-05):

* Fixed duplicated external transactions for `https` requests in Node > 0.10.

  Any external transaction that used the `https` module to make the request
  would appear twice in transaction traces due to `https.request` internally
  using `http.request`. This has now been resolved.

* Updated eslint dev dependency to 2.9.0 (was 0.24.1).

* Fixed an issue with transaction naming precedence.

  Custom naming of transactions will no longer be replaced by names generated by
  the instrumentation.

* Fixed tests which broke under Node 6.0.

  Node 6.0.0 changed some messaging and internal functionality which our tests
  were asserting on. These tests have been updated to work with either the new
  version or the older ones.

* Fixed installing GCC 5 in Travis for testing native modules in Node >= 3.0.

  Starting in Node 3.0, native modules were compiled with C++11 features
  enabled. The version of GCC preinstalled on Travis was too old to support that
  so we now manually install GCC 5 and set it as the system compiler.

* Fixed metrics that were being scoped to themselves.

  Some metrics were scoped to themselves causing a strange visual glitch in the
  RPM UI. This self-scoping has been removed.

* Added tests for transaction naming with parallel requests in Express.

### v1.27.1 (2016-05-03):

* Fixed issue with checking listener count for uncaughtException and unhandledRejection
  global events.

* Fixed a number of issues with promise instrumentation of Bluebird.

### v1.27.0 (2016-04-21):

* Added a .npmignore file to exclude non-essential files.

  The agent will now omit tests and examples on install from npm, drastically
  improving download times.  Thanks to Serge Havas (@Sinewyk) for the
  contribution!

* The agent now properly checks for custom SSL certificates.

  The check previously was falsely positive if there was an empty list of custom
  certificates.  This caused red herrings to be admitted into the debug logs.
  Thanks to Seth Shober (@sethshober) for the fix!

* Reworked promise instrumentation to be more reliable and reusable.

  Promise instrumentation has been rewritten to be applicable to any A+
  compliant promise library.  This change brings more consistent
  instrumentation of Bluebird promises.

  This change also allows users to see the execution order of chained promises
  in their Transaction Traces.  This is an opt-in process and can be achieved by
  setting `feature_flag.promise_segments` to true in the agent config.

* Promise error handling is now more consistent.

  Previously the agent would notice errors being emitted on 'unhandledRejection'
  regardless of other listeners.  Errors coming in on the 'unhandledRejection'
  event will not be recorded if there are handlers for the event - this is more
  in line with our error handling practices in other instrumentations.

* Logging has been reworked to reduce CPU overhead.

  The check to see if a logging call was valid happened fairly late in the
  logic, causing unnecessary work to be done regardless of logger state.  This
  has been rectified, netting a large decrease in CPU overhead.

### v1.26.2 (2016-04-07):

* Added ioredis instrumentation.

  Big thanks to Guilherme Souza (@guilhermef) for the contribution!

* Added a new shutdown call to the public API.

  Thanks to @echmykhun for the contribution!

  The new shutdown API call will gracefully stop the agent.  It can optionally
  harvest any pending data waiting to be sent to the New Relic servers before
  shutting down.

  To read more about this new API, please read our README, or visit our
  [docs page](https://docs.newrelic.com/docs/agents/nodejs-agent/supported-features/nodejs-agent-api#shutdown).

* Fixed an issue in the express instrumentation related to inactive/lost
  transaction state.

  Thanks to Jacob Page (@DullReferenceException) for submitting this fix.

  Previously, the agent would crash if there was no active transaction when
  an Express middleware would handle the request.

* Added support for truncated segment notifiers.

  Segments related to work that happens after a transaction has finished will
  now be labeled as Truncated in the UI.

* The agent now uses MongoDB's APM API for its instrumentation.

  Method discovery for instrumentation is now done through MongoDB's APM API in
  newer versions of the MongoDB driver.

### v1.26.1 (2016-03-30):

* Added capturing errors from the unhandledRejection global event.

  If a promise is rejected with an error, and the error is not handled, the error
  will now be reported to New Relic.

* Fixed issue with attaching an event handler every time Express was required.

* Fixed issue with chained promises losing context.

  Previously the transaction state was getting lost when an error was thrown early in
  a promise chain.

* Fixed issue with the agent crashing when an http Server did not have
  the address() getter.

* Fixed issue with Express instrumentation when a wrapped layer object was
  missing a method.

* Added more logging around the CAT feature.

### v1.26.0 (2016-03-23):

* Express instrumentation has been fundamentally reworked.

  This refactor includes a few bug fixes around error handling and transaction
  naming, as well as optional higher resolution traces.

  The agent will not report errors handled in an error handler it is monitoring - this
  is more in line with how the agent does error handling in other contexts.

  The agent will now name transactions correctly when an application responds
  from a middleware.

  Setting `feature_flag.express_segments` to true in the agent config will
  make the agent report the amount of time spent in each individual middleware per request

### v1.25.5 (2016-03-09):

* Added instrumentation of Bluebird promises.

  Previously, the transaction state could get lost when multiple promises resolved
  close to each other.

* Fixed issue with PostgreSQL native instrumentation.

  Previously, calling `require('pg').native` more than once was causing
  the agent to crash.

* Fixed issue with hapi instrumentation not returning value from Server.connection().

* Various improvements to tests to make them more stable.

### v1.25.4 (2016-02-24):

* Added more HTTP request/response parameters to transactions.

  The agent now collects additional request/response HTTP headers (e.g. contentType, HTTP method, response status code).  These can be used to filter and group errors in the Error analytics page, as well as events in Insights.

* Fixed an issue with collecting errors when an Express error handler removed message and stack properties from the error object.

### v1.25.3 (2016-02-18):
* Fixed crashing bug on unhandled rejections in Q.

  Previously, the agent would cause the process to crash in the event of an
  unhandled rejection.

  Thanks to @mdlavin for this fix!

### v1.25.2 (2016-02-17):
* Added Q instrumentation.

  The node agent now accurately records programs using Q for promises.

  Thanks to @mdlavin for the contribution!

* Added node-mysql2 support.

  Thanks to @jhollingworth for adding node-mysql2 support to the agent.

* Query streaming in node-mysql now works while using the agent.

  Previously, due to the way node-mysql was instrumented query streaming would
  be forced off when the agent was collecting data.  This is no longer the case
  and query streaming will work and be recorded as expected.

### v1.25.1 (2016-01-26):

* Corrected an issue where the agent would sometimes crash looking up the port
  of the HTTP server that a request came from.

  Previously, the agent assumed the HTTP server would always have an address,
  unfortunately this isn't the case if the HTTP server's `.close()` has been
  called.


### v1.25.0 (2016-01-20):

* Added support for the new [Response Time Line](https://docs.newrelic.com/docs/data-analysis/user-interface-functions/response-time) and better representation of asynchronous data.

  This has many implications in the UI. The first is the
  [Application Overview](https://docs.newrelic.com/docs/apm/applications-menu/monitoring/apm-overview-page),
  in the past we've always just shown "node" and maybe
  "[request queueing](https://docs.newrelic.com/docs/apm/applications-menu/features/request-queuing-tracking-front-end-time)"
  on the response time graph. We now show you an application breakdown like our
  other language agents! This means you'll be able to see how much time was in
  HTTP externals, your various datastores, or spent in node itself. Overlaid on
  this will be your response time as a blue line.

  Next page that has been affected is our
  [Transaction Overview](https://docs.newrelic.com/docs/apm/applications-menu/monitoring/transactions-page)
  page. Specifically when you click into a Transaction to see more detail.
  Previously we showed you a breakdown of the top time consumers in that
  transaction, both as a graph and as a table. Unfortunately that graph didn't
  show response time and the table would show percentages over 100%. Now, like
  the Application Overview, you will get a blue response time line and the
  breakdown table will have numbers that add up much more intuitively!

  Finally, our
  [Transaction Trace](https://docs.newrelic.com/docs/apm/transactions/transaction-traces/viewing-transaction-traces)
  view has also been updated. The change is very similar to the changes
  mentioned above for the breakdown table in the Transaction Overview page. You
  should no longer see percentages over 100% here either.

* Transaction trace serialization is now 4x faster than before.

  This speedup will primarily affect those with large, deeply nested
  transactions. Though small transactions have seen some improvement as well.

### v1.24.1 (2015-12-30):

* Error totals are now reported.

  The agent now reports metrics that reflect the total number of errors that
  have occurred in web and background transactions.

* Disabling SSL no longer requires the setting of a port.

  Previously, the agent required changing `port` in the config to `80` when
  disabling SSL. The agent will now default to port 80 if a port is not supplied and SSL
  is turned off.

* Logging functions have been improved.

  The agent will now properly log error stack traces and can rate limit logging
  messages. To aid in debugging we have provided more logging about the public API.

### v1.24.0 (2015-11-18):

* Advanced Analytics for APM Errors

  With this release, the agent reports [TransactionError events](https://docs.newrelic.com/docs/insights/new-relic-insights/decorating-events/error-event-default-attributes-insights). These new events power the beta feature [Advanced Analytics for APM Errors](https://docs.newrelic.com/docs/apm/applications-menu/events/view-apm-errors-error-traces) (apply [here](https://discuss.newrelic.com/t/join-the-apm-errors-beta-of-real-time-analytics/31123) to participate). The error events are also available today through [New Relic Insights](http://newrelic.com/insights).

  Advanced Analytics for APM Errors lets you see all of your errors with
  granular detail, filter and group by any attribute to analyze them, and take
  action to resolve issues through collaboration.

* `NEW_RELIC_LOG_ENABLED` environment variable is now treated as a boolean.

  Previously, this option was treated as a string, causing it to not work for
  some use cases. Thanks to @jakecraige for contributing this fix!

### v1.23.1 (2015-11-05):

* `newrelic.getBrowserTimingHeader()` API now includes the full transaction name.

  Previously, the agent would use a fragment of the transaction name, causing
  Browser Monitoring transactions and APM transactions to not be cross linked.
  This change makes the cross linking work correctly.

### v1.23.0 (2015-10-29):

* The New Relic Node Agent now officially supports Node v4!

  We are excited to announce that the New Relic Node Agent officially supports
  Node v4.x!  We've tested the agent across all major versions of Node used by New
  Relic customers to ensure a quality Node APM experience.  New Relic recommends
  upgrading to Node v4.x for best Node Agent performance.

* Corrected a parsing issue in the slow sql query parsing step.

  Previously, the agent would not be able to parse inputs to database libraries
  that specified sql as an option param. This was an issue with node-mysql,
  namely. The agent now correctly handles this case and registers the queries as
  expected.

### v1.22.2 (2015-10-14):

* Removed client support of the RC4 stream cipher for communicating with the New
  Relic servers.

  The RC4 cipher is considered unsafe and is generally being deprecated.

* Fix for logging version number in Express instrumentation.  Thanks @tregagnon.

  When an unsupported version of Express is detected, we log a message that
  contains the Express version number.  The version is a string and was being
  logged as a number, resulting in NaN in the log message.

* Agent is now more safe when recording memory stats.

  Previously, the agent would crash the process as it was gathering memory usage
  information (i.e. when process.memoryUsage threw an error). This defect is now
  guarded against with a try-catch.

### v1.22.1 (2015-08-20):

* Express and Connect instrumentation will no longer crash on Node 4

  As of ES6, the `Function.name` attribute will track if the function
  is a getter/a setter/is bound to (i.e. `fn.bind().name ->` `'bound ' +
  fn.name`).  This new behavior caused the agent to crash on start up due to the
  way connect and express are instrumented.  The agent is now more defensive of
  future implementations of ES6.

### v1.22.0 (2015-08-20):

* Errors will now respect its transaction's ignore state.

  When ignoring transactions, related errors will now also be ignored.

* The agent can now handle immutable and frozen error objects.

  In rare cases the agent gets passed an immutable error object. The
  agent would then crash when trying to tag the error object with the
  current transaction. We now handle these errors properly.

### v1.21.2 (2015-08-06):

* Corrected a defect in the handling of uncaught exceptions

  This defect was surfaced in versions of node that did not have
  `process._fatalException`, namely v0.8. When an uncaught exception
  occurs, the agent now records the error and passes it along to the other
  uncaught exception handlers that have been registered.  This was
  inverted before, passing along errors when there were no other error
  handlers present and rethrowing otherwise.

### v1.21.1 (2015-07-13):

* Moved `concat-stream` from dev dependencies to production dependencies.

  Last week we released v1.21.0 but forgot to move a dependency. We've
  removed v1.21.0 from npmjs.org and this release contains the changes
  from that version.

### v1.21.0 (2015-07-10):

* Added configurable host names.

  The agent now has configuration settings to allow configuration of
  custom host names. Set `process_host.display_name` to enable this.

  If this conifig is not set, the agent will continue to use the host
  name found through an `os.hostname()` call. Should this lookup fail
  somehow, `process_host.ipv_preference` can now be set to `4` or `6`
  to configure the type of ip address displayed in place of the host
  name.



### v1.20.2 (2015-06-23):

* Fixed a bug where custom events weren't being sent.

  In a refactor of our data collection cycle, we omited the custom
  events from the list of commands, this is now fixed.

* Fixed a very rare bug where the custom event pool could be set to 10
  instead of the user config value. This patch was contributed by
  [shezarkhani](https://github.com/shezarkhani), thanks!

  This case would only be hit if you disabled custom events via server
  sent config while there were custom events ready to be sent. Then
  you later reenabled it via server sent config. It would only occur
  for one data collection cycle then reset back to the correct size.



### v1.20.1 (2015-06-11):

* Fixed a bug in custom event recording limits.

  Previously, the agent would use the config value for max events
  (default of 1000) for the first harvest of custom events, then would
  use an internal default for the reservoir with max of 10 events for
  each harvest after that, resulting in less than the expected number
  of events being sent.

* Exposed the `custom_insights_events` settings in the user config.

  You can now set `custom_insights_events.enabled` and
  `custom_insights_events.max_samples_stored` in your `newrelic.js`.

  Read more about these settings in our
  [documentation](https://docs.newrelic.com/docs/agents/nodejs-agent/installation-configuration/nodejs-agent-configuration#custom_events).

### v1.20.0 (2015-06-05):

* Triaged a defect in native promise instrumentation

  Transactions used to be lost acrossed chained `.then` calls.  The way
  promises are wrapped has been changed to fix this issue.

* Added support for Slow Queries

  Slow Query information will now appear in the UI for Node agent users.
  This feature allows you to see a trace for slow datastore queries.
  Read more about this feature in our
  [documentation](https://docs.newrelic.com/docs/apm/applications-menu/monitoring/viewing-slow-query-details)

### v1.19.2 (2015-05-21):

* Fixed an issue with Error tracing

  Previously the agent could sometimes cause issues with user serialization
  of error objects after they passed through the error tracing code.

* MongoDB cursor count method is now instrumented

  The `count` method on MongoDB cursors is now instrumented. Previously, count
  would not be included in transaction traces.

* Fixed a typo in NEWS.md

  Previously the release notes for v1.19.1 were included as notes for 1.19.0.
  This has now fixed thanks to @bruun

### v1.19.1 (2015-05-14):

* Fixed a bug in native ES6 Promise instrumentation.

  Previously the Promise instrumentation would cause `instanceof Promise`
  to return false even if the object was a promise.  This also caused an
  incompatibility with async-listener. `instanceof` checks will now work on
  both the wrapped and unwrapped Promise object.

### v1.19.0 (2015-05-06):

* Fixed a bug with error handling.

    Previously the agent could crash applications in certain situations
    where `null` was thrown rather than an `Error` object.

* Filesystem interactions are now recorded in metrics

  The time spent in filesystem functions during a transaction will now
  be displayed in the transaction overview page per operation.

### v1.18.5 (2015-05-01):

* Fixed a bug in environment variable based configuration.

  Previously the agent would parse the `NEW_RELIC_APDEX` environment
  variable as a string rather than a float this could cause data to be
  sent to New Relic servers in an invalid format, preventing the data
  from being collected.

* Fixed a bug with the error collector's handling of ignored status codes.

  Previously the agent would not properly ignore status codes if the
  status code was set using a string rather than a number.

* Fixed a bug in mysql instrumentation.

  Previously the mysql instrumentation could cause errors when making
  mysql queries using an options object rather than a SQL string. The
  agent now handles arguments to the query method in a more robust
  way.

### v1.18.4 (2015-04-22):

* Fixed an inverted `if` in config loading.

  Previously, the config loader would log a warning on success, rather
  than failure.  Configuration loading works as expected now.

* Fixed a bug in `process.nextTick` instrumentation for io.js 1.8.1.

  Previously the agent would only pass the callback argument to
  `process.nextTick`. This did not cause issues in Node.js and older
  version of io.js, since additional arguments were ignored. In a
  recent change to io.js, `process.nextTick` was changed to pass any
  additional arguments to the callback, the same way `setImmediate`
  does. This change ensures all arguments are handled as expected.

### v1.18.3 (2015-04-16):

* Wrapped all our calls to `JSON.parse` in try/catch.

  Previously, only calls that were considered unsafe due to external
  data input were wrapped. We are taking a more defensive stance and
  wrapping them all now.

* Timers attached to `global` are now instrumented correctly in all version
  of io.js.

  As of v1.6.3 of io.js, timers are no longer lazily loaded from the timers
  module, and are placed directly on the global object. The agent now takes
  this change into account and accurately wraps the timer methods.

* Improved handling of cross-application tracing headers.

  Paths that include multibyte characters will now show up correctly in cross
  application maps

### v1.18.2 (2015-04-09):

* Wrapped all our calls to `JSON.stringify` in try/catch.

  Previously, only calls that were considered unsafe due to external
  data input were wrapped. We are taking a more defensive stance and
  wrapping them all now.

### v1.18.1 (2015-04-02):
* Names assigned to errors via `Error.name` now appear in the UI.

  Previously, the name of an error in the UI appeared as `Error.constructor.name`
  or with a default of `Error`. Now the common pattern of `Error.name`
  is respected and takes precedence.

* Child segments of external calls will now be nested correctly.

  This change causes segments that make up external calls to nest
  under the call correctly. Previously, the child segments appeared
  as siblings to external calls.

* The `request_uri` attribute on errors will now only include the path
  without any parameters.

  This behavior now matches the other New Relic agents.

### v1.18.0 (2015-03-26):
* Reduce agent CPU overhead by omitting `setImmediate` from traces.

  The change to `setImmediate` makes that function behave the same way
  as `nextTick` and other frequently-called functions that are already
  elided from Transaction Traces.

* Mitigate a Node.js memory leak that can occur during TLS connections.

  There is an outstanding Node.js Core memory leak involving TLS
  connections. Clients specifying certificates, such as the New Relic
  Agent, quickly reveal this leak. We now mitigate this issue by using
  the default client certificates where possible. A new log message
  will be printed when the TLS memory leak workaround can not be used,
  such as when using a custom certificate with an HTTPS proxy.

### v1.17.3 (2015-03-19):
* Fixed a bug where external requests report times longer than the
  transactions that initiated them.

  External request segments are now always ended when an error occurs.

* Fixed a bug that produced incorrect transaction names for some routes
  in express2 and express3.

### v1.17.2 (2015-03-12):
* Fixed a bug that interfered with listing the routes in Express apps.
* Fixed a bug that caused custom transaction names to appear as "unknown".
* Added more log detail when instrumentation fails to load.

### v1.17.1 (2015-03-05):
* Added instrumentation support for Postgres 4.x.
* Added instrumentation support for Datastax's Cassandra driver.
* Updated Oracle instrumentation to collect new datastore metrics.

### v1.17.0 (2015-02-25):

* Added instrumentation for modules in node core.
* Added support for native Promises in Node.js 0.12 and io.js 1.x.
* Traces will now contain separate segments for async waits and callbacks.
* Updated instrumentation for MongoDB to support previously un-instrumented
  methods for 1.x and 2.x versions of the node-mongodb-native driver.
* Fixed a bug in the recording of transaction metrics. Previously this would
  cause a duplicate of the transaction metric to be displayed in the
  transaction breakdown chart


### v1.16.4 (2015-02-20):

* Fixed a bug in the logger to respect the configured log level in all cases.

### v1.16.3 (2015-02-20):

* Fixed a bug in hapi 8 view segments. Previously, the segments weren't being
  ended when the view ended.

* Added a configuration option to completely disable logging. `logger.enabled`
  defaults to true, if set to false it wont try to create the log file.

### v1.16.2 (2015-02-13):

* Enable http/https proxy features on all supported Node versions.

  Supported versions: Node.js 0.8, 0.10, 0.12 and io.js 1.x.

* Fixed a bug in vhost detection in Hapi 8. This bug would result in a crash for
  users of vhosts.

### v1.16.1 (2015-02-06):

* Now New Relic Synthetics transaction tracing is on by default.

  The previous release had the Synthetics transaction tracing feature turned off
  by default.

### v1.16.0 (2015-02-06):

* Added support for New Relic Synthetics transaction tracing.

  New Relic Synthetics monitors your site from around the world. When you use
  Synthetics to monitor your Node application, up to 20 detailed transaction
  traces will now be captured every minute when the application is probed from
  Synthetics. To learn more about this feature, visit our
  [documentation](https://docs.newrelic.com/docs/synthetics/new-relic-synthetics/using-monitors/collecting-synthetic-transaction-traces).

### v1.15.1 (2015-01-30):

* Preliminary Node.js 0.12 support.

  HTTP proxies are not supported on 0.12 yet. We don't recommend running the
  Agent on Node.js 0.11.15+ in production, but if you are testing on it, please
  let us know of any issues you encounter.

### v1.15.0 (2015-01-23):

* Added an API for recording custom Insights events. Read more about this in our
  [documentation](https://docs.newrelic.com/docs/agents/nodejs-agent/supported-features/nodejs-agent-api#custom-events-api)

### v1.14.7 (2015-01-16):

* Fixed a crash in express instrumentation in the handling of sub-routers.

* Fixed a crash in http outbound connections when CAT is enabled and another
  library has frozen the http request headers.

* Updated version checking to allow versions of the runtime >= 1.0.0. Thanks to
  [Mark Stosberg](https://github.com/markstos) for this patch!

### v1.14.6 (2015-01-09):

* The agent now logs the actual error when log file parsing fails. Thanks to
  [knownasilya](https://github.com/knownasilya) for this patch!

* Fixed a crash where if domains were enabled config serialization would fail
  due to circular objects.

### v1.14.5 (2014-12-30):

* Errors that occur in background transactions now have custom parameters copied
  onto them in the same manner as web transactions.

* Memcached instrumentation updated to account for additional arguments that
  might be passed to the command function that the agent wraps.

### v1.14.4 (2014-12-22):

* Custom web transactions can have their names changed by `nr.setTransactionName()`.
  Thanks to [Matt Lavin](https://github.com/mdlavin) for this patch!

* Fixed a bug where Express instrumentation could crash if transaction state was
  lost in a sub-router.

### v1.14.3 (2014-12-18):

* Improved the Express instrumentation to be more defensive before doing
  property lookups, fixing a crash that could happen in an exceptional state.

* Improved logging when the New Relic agent cannot connect to New Relic servers.

* Make Cross Application Tracer header injection less aggressive fixing
  interaction with other libraries such as riak-js.

### v1.14.2 (2014-12-11):

* Added support for Hapi v8.

* [briandela](https://github.com/briandela) contributed a fix for an crash that
  would occur when using hapi with vhosts.

### v1.14.1 (2014-12-05):

* Fixed a bug that caused some outbound http requests to show up in the
  New Relic UI as requests to `localhost` rather than the specified domain.

* The agent no longer reports errors from outbound http requests if they were
  handled by the user's application

### v1.14.0 (2014-11-25):

* The node agent now instruments connections to Oracle Databases using the
  `oracle` driver. This patch was contributed by
  [ryanwilliamquinn](https://github.com/ryanwilliamquinn)

* Fixed an issue that would break kraken apps when the node agent was enabled.
  This patch was contributed by [Lenny Markus](https://github.com/lmarkus)

### v1.13.4 (2014-11-20):

* Added support for the the aggregate method on mongodb collections. This patch
  was contributed by [taxilian](https://github.com/taxilian)

### v1.13.3 (2014-11-13):

* Fixed a bug in Cross Application Tracing where the agent would sometimes
  attempt to set a header after headers had already been sent.

* Replaced the logger with one that is handles file writes properly lowering
  overall resource usage.

  This is a small change with a large impact. `fs.createWriteStream` returns
  whether data was queued or not. If it is queued it is recommended to wait on a
  `drain` event but this isn't manditory. Most loggers we've found ignore this
  event which leads to many writes getting buffered and a rapid increase in
  native heap size as well as lowering the process's ability to respond to
  requests.

### v1.13.2 (2014-11-06):

* Updated support for hapi 7.2 and higher.

  Hapi refactored how the server is instantiated and caused the agent to not be
  able to get transaction names. This release accounts for the update and
  enables full instrumentation.

### v1.13.1 (2014-11-06):

* This release was unpublished as it got packaged incorrectly.

### v1.13.0 (2014-10-31):

* Added support for Custom Metrics

  Custom metrics provides a way to send additional metrics up to New Relic APM,
  which can be viewed with Custom Dashboards. We have two APIs for this,
  recordMetric(name, value) and incrementMetric(name[, value]). Read more about
  this in our docs:
  https://docs.newrelic.com/docs/agents/nodejs-agent/supported-features/nodejs-custom-metrics

* Fixed a bug in deeply nested transactions.

  Previously we allowed transactions to be nested to any depth. We've found in
  some cases this causes stack depth problems and are now limiting to 900
  segments per transaction. We will still collect metrics on all segments, but
  transaction traces will only show the first 900.

* Fixed a bug where custom tracers would show 0 time if the transaction ended n
  them.

  This may change the times you see for other types of tracers by a small
  amount. The change will reflect slightly more accurate timing.

### v1.12.2 (2014-10-23):

* Fixed a bug that would cause the application to crash on outbound connections
  when using node 0.8.

* Fixed a bug that could sometimes cause the application to crash while parsing
  MySQL queries.

### v1.12.1 (2014-10-16):

* Added support for Label Categories

  The agent now supports setting Labels for your application on a per instance
  level, using either an environment variable, or a config file setting.
  https://docs.newrelic.com/docs/apm/new-relic-apm/maintenance/categories-rollups-organizing-your-apps-servers

* Improved transaction names for express 4

  express 4 added the ability to mount apps and routers at specific urls.  The
  node agent would previously use only the portion of the route that was the
  last router or app matched as the transaction name.  Transaction names will
  now include the entire matched route.

* Added detection for uninstrumented instances of modules that should be instrumented

  The agent will now detect if an application has required a module before
  `require('newrelic')` .If this occurs, the agent will add a warning in the
  log file and display a warning banner in the UI.

* Added more logging to custom instrumentation APIs at `debug` level.

  The logging was improved for the benefit of people using the following
  APIs: `createTracer`, `createWebTransaction`, `createBackgroundTransaction`,
  and `endTransaction`. It will log when transactions are created and when
  transactions are ended. It will also log when it can't create a tracer due
  to there being no active transaction.

* Fixed a bug in QL instrumentation where the event emitter from
  `query`   could not chain `.on` calls. This patch was contributed by
  [sebastianhoitz](https://github.com/sebastianhoitz).

* Fixed a bug in `createBackgroundTransaction` where if the agent was disabled
  it didn't take a `group` argument. This patch was contributed by [nullvariable](https://github.com/nullvariable).

* Fixed a bug in our URL parsing where in Node v0.11.14 `url.parse` returns a
  differently shaped object than expected. This patch was contributed by
  [atomantic](https://github.com/atomantic)

  **Note**: Node v0.11.x is not officially supported, but Node v0.12 will be and
  this patch helps us get ready for that.

### v1.12.0 (2014-10-10):

* Added support for Cross Application Tracing

  The agent now supports Cross Application Tracing, which allows the New Relic
  APM UI to display traces that span multiple applications.
  https://docs.newrelic.com/docs/apm/traces/cross-application-traces/cross-application-traces

* Fixed a bug that would cause application to crash on request when using the
  kraken framework.

* Loosened the restrictions on the `app_name` setting. Application names may now
  include any Unicode characters.

### v1.11.5 (2014-10-06):

* Fixed a type error while checking the payload size to be sent to the New Relic
  servers.

  When this happened the agent would fail to send the payload to New Relic. This
  was more likely to occur in higher throughput applications.

### v1.11.4 (2014-10-03):

* Fixed a bug where mutibyte characters would cause an error when sending data
  to the New Relic servers.

### v1.11.3 (2014-09-26):

* Updated hapi instrumentation to support the recently released v6.9.

* Fixed a bug where an invalid package.json could cause the agent to crash while
  it recursed through `node_modules` gathering version details.

* Properly name `other` SQL queries.

  Previously when the agent failed to parse SQL it would create a metric stating
  the database type, query type, and query table were all unknown. This has been
  changed to keep track of database type and create an appropriate `other`
  operation metric like other agents.

### v1.11.2 (2014-09-19):

* Custom Instrumentation functions now pass through the return value of their
  passed in callback.

* Multiple improvements to PostgreSQL instrumentation

  When no callback was detected in the query functions, we were inserting our
  own. The insertion itself caused a crash. Adding a callback also modified the
  behavior of the pg module. Instead, we now listen for `error` or `end` events
  to finish segments.

  We now generate metrics for statement type/table combinations. Look for these
  in the database tab your APM Account!

### v1.11.1 (2014-09-11):

* Improved MongoDB find instrumentation.

  The `mongo` driver provides many different ways to invoke its API and find
  documents. In previous releases, some API invocations would create transaction
  trace segments that would not end properly, leading to inaccurately large
  segment times. This release now covers all the ways to find and iterate
  through documents, ensuring segment times are accurate.

### v1.11.0 (2014-09-05):

* We now support PostgreSQL via the `pg` driver.

  The Node.js agent now records the amount of time spent in transactions with
  PostgreSQL databases. This timing can be viewed in the Transactions dashboard
  within individual transactions and their traces.

  The agent supports all of the following `pg` usage scenarios:
    * Using the pure javascript API exposed directly from `pg`
    * Using the "native" API exposed from `pg.native`
    * Using the "native" API exposed directly from `pg` when the
      `NODE_PG_FORCE_NATIVE` environment variable is set
    * Using the pure javascript API from the `pg.js` module

### v1.10.3 (2014-08-28):

* Removed a preemptive DNS lookup of the New Relic servers that could cause
  errors when behind a proxy.

### v1.10.2 (2014-08-25):

* Fix to prevent proxy credentials transmission

  This update prevents proxy credentials set in the agent config file from
  being transmitted to New Relic.

### v1.10.1 (2014-08-22):

* MySQL Pooling Support

  Better support for mysql pooling, including connections that use
  `createPoolCluster` and `createPool`. Previously connections obtained through
  a pool could potentially be uninstrumented.

### v1.10.0 (2014-08-15):

* Custom instrumentation

  The agent now supports the ability to annotate application code to provide
  customized instrumentation. This includes the ability to time both web and
  background transactions, and add tracers to measure activity within
  transactions like querying a database. Documentation available at
  https://docs.newrelic.com/docs/agents/nodejs-agent/supported-features/nodejs-custom-instrumentation

### v1.9.2 (2014-08-08):

* Fixed a bug in the express instrumentation where if you named an error handler
  function `handle` it would cause a recursion depth error.

### v1.9.1 (2014-07-30):

* Added a check for invalid characters in the `app_name` setting.

  The agent will now emit a warning and disable itself if any application name
  is invalid. Allowed characters are alphanumerics and certain punctuation
  characters ([](){}.?!')

* Router queue time now properly handles floating point values.

* Fixed a bug where a socket connection could throw a synchronous error and
  cause the application to crash.


### v1.9.0 (2014-07-24):

* We now support Cassandra via the `node-cassandra-cql` driver.

  New database instrumentation means that we can present you with the timing
  data for how long those queries take. Thanks to Aaron Silvas from GoDaddy for
  the initial implementation of the Cassandra instrumentation.

* Router queue time now supports `t=<number>` in the X-REQUEST-START and
  X-QUEUE-START headers.


### v1.8.1 (2014-07-18):

* Agent now tracks metrics for router queue time.
  In addition to X-REQUEST-START, the agent now supports X-QUEUE-START header times.
  This metric will show up as "Request Queueing" in the Overview tab.

### v1.8.0 (2014-07-11):

* General release of proxy support for the agent to connect to New Relic.
  * HTTP/HTTPS support from the `newrelic` module to the proxy
  * HTTP/HTTPS support from the `newrelic` module to New Relic.
  * Basic proxy authentication.
  * Allow custom certificates during TLS negotiation.
  * For more information, read our docs [here](https://docs.newrelic.com/docs/nodejs/customizing-your-nodejs-config-file#proxy)
* Fix for enabling High Security Mode via an environment variable
* Optimization to allow early garbage collection of TLS slab buffers.

### v1.7.5 (2014-07-02):

* Plain `http` routes (i.e. routes outside of a framework) now apply config
  naming rules early. See [rules for naming and ignoring requests](https://github.com/newrelic/node-newrelic#rules-for-naming-and-ignoring-requests).

  This fixes a bug where generating the *Browser Timing Header* would not work
  without a framework (i.e. express, restify, hapi).

* *Beta* support for connecting to newrelic via ssl through a proxy.
  See [issue 128](https://github.com/newrelic/node-newrelic/issues/128) for details.

### v1.7.4 (2014-06-26):

* The agent now reports the value of the `NODE_ENV` environment variable
  to New Relic.

### v1.7.3 (2014-06-20):

* Support for instrumenting a standalone express 4 router.
  See [issue 154](https://github.com/newrelic/node-newrelic/pull/154).
* Set the default log level to `info`.

### v1.7.2 (2014-06-13):

* Captured parameters for express, restify, and hapi have been normalized.

  When `capture_params` is enabled the agent will collect route and query
  parameters. Previously express and restify only captured route params, and
  hapi only captured query params. This normalizes the behavior across the
  frameworks.

* Fixed an issue with restify instrumentation that caused the agent to always
  collect route parameters.

  Users of restify who want to continue capturing route (and now query)
  parameters are advised to enable `capture_params`.

* Fixed an issue where circular configs caused the agent to crash.

### v1.7.1 (2014-06-05):

* Fixed an issue where collected errors did not include captured and custom
  parameters.

* Added the environment variable `NEW_RELIC_HIGH_SECURITY`. This correlates to
  the `high_security` setting in your `newrelic.js` for High Security Mode.


### v1.7.0 (2014-05-29):
* Client side setting of `high_security` is now supported.

  High Security Mode is a feature to prevent any sensitive data from being sent
  to New Relic. The local setting for the agent must match the server setting in
  the New Relic APM UI. If there is a mismatch, the agent will log a message and
  act as if it is disabled. A link to the docs for High Security Mode can be
  found [here](https://docs.newrelic.com/docs/subscriptions/security#high-security)

  Attributes of high security mode (when enabled):
    * requires ssl
    * does not allow capturing of parameters,
    * does not allow custom parameters

  The default setting for High Security Mode is ‘false’.

  Note: If you currently have high security mode enabled within the New Relic
  APM UI, you have to add `high_security: true` to your local newrelic.js.

* Fixed a bug in our instrumentation of restify, where if you were using the
  restify client with express as a web server, req.query would be overridden.

### v1.6.0 (2014-05-22):

* New Relic Insights support no longer requires a feature flag. If you are a
  paying customer, you'll begin to see data show up in Insights as soon as you
  upgrade to 1.6.0. The agent will send event data for every transaction up to
  10,000 per minute. After that events are statistically sampled. Event data
  includes transaction timing, transaction name, and any custom parameters. You
  can read what is sent in more detail
  [here](http://docs.newrelic.com/docs/insights/basic-attributes#transaction-defaults).

  You can read more about Insights [here](http://newrelic.com/insights).
  Documentation for configuring this feature can be found
  [here](https://docs.newrelic.com/docs/nodejs/customizing-your-nodejs-config-file#tx_events).

### v1.5.5 (2014-05-15):

* Fix a bug where if the user disabled the error collector, error count would
  be carried over harvest cycles instead of reset. This would result in an ever
  increasing error count until the app was restarted.

* New Relic Insights beta support. This is a feature for our paying customers.
  The support of Insights in the agent is beta, this means we don't recommend
  turning the feature on in production, but instead trying it out in development
  and staging environments.

  To enable Insights support add the following to your `newrelic.js`:

  ```
  feature_flag : {
    insights: true
  }
  ```

### v1.5.4 (2014-05-08):

* On connect, the full `newrelic` module configuration is pushed to
  New Relic APM. Full config will be visible under the
  *Agent initialization* tab, under the *Settings* button in
  the APM application page.

  The reported settings will reflect the *running* agent config,
  which may differ from the `newrelic.js` file depending on server-side,
  and environmental configuration.

### v1.5.3 (2014-05-01):

* Express 4 support.

  Closes [#132](https://github.com/newrelic/node-newrelic/issues/132).
  Express 4 apps now have their transactions named correctly.
  Errors in the middleware chain are properly recorded.

### v1.5.2 (2014-04-24):

* Fix [issue #118](https://github.com/newrelic/node-newrelic/issues/118)
  where dangling symbolic links in the `node_modules` folder
  would crash the environment scraper.

### v1.5.1 (2014-04-18):

* Upgrade continuation-local-storage dependency to 3.0.0.
  The `newrelic` node module uses `cls` to help join asynchronous transaction
  segments. The latest `cls` module includes a fix that prevents contexts from
  leaking across transactions.

### v1.5.0 (2014-04-11):

* Add high-security compliance for accounts with enterprise security enabled.
  By default, the agent now works with high-security accounts,
  whereas previously agents would receive an `Access Violation`.
* Add a `.addCustomParameter(name, value)` api call for adding custom parameters
  to transaction traces, and extend the `.noticeError(error, customParameters)`
  for adding additional parameters to error traces.
* Documentation fix in the `README.md` for ignoring `socket.io` routes.
* Better support for disabling browser timing headers server side. Previously
  the agent would not pick up the server change until restart. The agent will
  now disable browser timing headers as soon as the next harvest cycle.
* Fix a `socket hangup error` that was causing some agents to fail to
  handshake with the New Relic servers.

### v1.4.0 (2014-03-14):

* Browser monitoring! Real User Monitoring! Which is also known as RUM!
  Whatever it's called, it allows you to see how long your pages take to load,
  not just on the server side, but in the browser! Wow! It's super cool! We
  know a lot of you have been waiting for this, and it's here! It's manually
  set up with an API call! Check the README for details!
* By default, all communication between New Relic for Node and New Relic's
  servers is now protected with crisp, clean TLS encryption. To minimize the
  CPU overhead of running connections over SSL (and it can be configured, see
  the README and the online documentation for details on how to return to plain
  HTTP), New Relic for Node is now using a keep-alive connection that will
  properly pipeline connections, for both HTTP and HTTPS.
* Improved the timings for a large class of MongoDB / Mongoose use cases. If
  you've encountered the issue where MongoDB trace segments last for an
  absurdly long duration, this should help.

### v1.3.2 (2014-02-12):

* Includes a nearly total rewrite of the connection layer that the module uses
  to communicate with New Relic's servers:
    * More useful logs! All of the logging has been reviewed closely to
      maximize its value and usefulness at pretty much every level. In
      practice, this means that the messages logged at 'info' and higher should
      only be for things that are relevant to you as a customer, and at 'debug'
      and 'trace' should be much more useful for us when we help you isolate
      issues with New Relic in your applications.
    * See data faster! As part of the connection handshake with New Relic, the
      module will now send any performance metrics gathered during the startup
      cycle immediately, instead of waiting a minute for the first full harvest
      cycle.
    * Get data to New Relic more reliably! When the module has issues
      connecting to New Relic, it's more consistent and resilient about holding
      your performance data for later delivery.
    * Use less bandwidth! Performance data delivery to New Relic is now
      sequential instead of simultaneous.  This means that the bandwidth used
      by New Relic will be less bursty, especially on hosts running many
      instrumented applications (or cluster workers).
    * Better implementation! There were a number of architectural problems with
      the old version of the connection layer, which (among other things) made
      it difficult to test.  The new version is simpler, has a much cleaner
      API, and has many, many more tests.

### v1.3.1 (2014-01-31):

* Ignored status codes are now always casted to numbers so that people using
  environment-variable configuration or strings in config still get error
  status ignored properly.
* If you disabled server-side configuration, the server was still able to
  set the value of apdex_t for your app. This was an oversight, and has
  been corrected.
* Before, if you had request renaming rules, if the end result was the same
  as the match pattern (mapping `/path` to `/path`), they would be silently
  ignored. This has been fixed.
* MySQL instrumentation handles callback more consistently, so the transaction
  tracer doesn't get confused and stop tracking transactions with MySQL calls
  in it.

### v1.3.0 (2014-01-17):

* Support for Spumko's Hapi! This support works with both Hapi 1.x and 2.0.0,
  and like our Express and Restify instrumentation will automatically name
  transactions after Hapi paths (get it) and time how long it takes to render
  views.
* Before, transaction naming and ignoring rules didn't work with Express and
  Restify routes. This has been addressed and the documentation has been
  clarified. Much gratitude to everyone who helped us figure out how to get
  this right, and for dealing with the previous, unclear documentation.
* Parameters in the ignored params list weren't being ignored in all cases.
* A very annoyingly chatty log message had its priority level dropped several
  levels.

### v1.2.0 (2013-12-07):

* Before, there were certain circumstances under which an application
  would crash without New Relic installed, but wouldn't crash with it.
  This has been fixed, and applications with New Relic installed now
  crash consistently. The error tracer is now also considerably simpler.
* Added a security policy. See the new section in README.md or read
  SECURITY.md.
* Future-proofed the MongoDB instrumentation and prevented the module from
  breaking GridFS.
* Made a small tweak that should reduce the amount of blocking file I/O done by
  the module.
* The module's instrumentation and harvest cycle will now not hold the process
  open in Node 0.9+. This should make it easier for processes to shut
  themselves down cleanly with New Relic running.
* The environment information gatherer will no longer crash if it tries to read
  a directory where it's expecting a file.
* Errors thrown during the execution of Express routes or Connect middlewares
  that were attached to requests that ended in HTTP status codes configured to
  be ignored by default will now be ignored correctly.
* Made the module play nicer with Node's REPL. It no longer assumes that an
  application necessarily has a main module.
* A few tweaks were made to support the CoolBeans dependency injection
  framework.
* Several log messages were demoted to a less chatty level.

### v1.1.1 (2013-11-08):

* Added the infrastructure necessary to support key transactions and New
  Relic's new alerting policies.
* The agent no longer renames transactions for requests that end in error to
  the gnomic and unhelpful '400/\*' (or whatever the final HTTP status code
  ends up being). This should make the traced errors tab considerably more
  useful.
* Improved instrumentation for legacy `http.createClient` and `http.Client`
  client methods. A few modules still use these legacy API calls, and the old
  instrumentation was just plain wrong.
* Changed how the error tracer deals with certain kinds of errors to deal with
  differences between Node versions 0.8 and 0.10. It should now convert throws
  into fatal errors less frequently.
* Removed useless fs.readDir instrumentation, which generated a lot of metrics
  but which New Relic was unable to display in any useful form. Maybe it will
  come back someday in a more useful incarnation.

### v1.1.0 (2013-11-05):

* Added a new call to the API, `.noticeError`. See the docs for details, but
  unlike the other calls on the API, you can use this to pass off errors
  anywhere in your app, not just from within web requests.
* Ignoring slow (or polling) requests was only being applied to slow
  transaction traces. It now applies to metrics and transactions that end in
  errors.
* MongoDB, Redis and Memcached now honor the `capture_params` and
  `ignore_params` settings.
* New Relic for Node.js, like New Relic's other agents, has a sophisticated
  system for repeatedly trying to connect to New Relic's servers when the first
  attempt results in failure. This had been broken since (roughly) January. It
  works again now.
* The built-in debugging for the transaction tracer was out of date with
  respect to the production tracer. This is fixed, and you're welcome to
  satisfy your curiosity by enabling it, but it's really not going to be useful
  to you unless you feel like taking the time to understand what the tracer is
  doing at a low level. Do not ever enable it in production, as it slaughters
  the tracer's performance and generates a huge pile of objects per
  transaction.

### v1.0.1 (2013-10-30):

* Added a new setIgnoreTransaction call to the exported API to allow explicit
  control over whether transactions should be ignored or not. Mark those
  polling routes to be ignored! Pull your crazy custom favicon.ico renderer out
  of the ignore list!
* The module will no longer pollute MongoDB queries with New Relic-only
  parameters. Thanks to Alon Salant for identifying this issue, and all
  apologies to him for the trouble it caused him.
* The instrumentation for MongoDB, memcached, Redis, and Express will now
  honor the setting of the `capture_params` configuration flag. Before the
  module always captured query parameters.
* Fixed a problem that would cause New Relic for Node to fail on versions of
  Node between 0.8.0 and 0.8.3.
* Upgraded to the newest version of `continuation-local-storage`, which has
  many fixes for dealing with monkeypatched EventEmitters.

### v1.0.0 (2013-10-24):

* General release. No code changes from v0.12.1.

### v0.12.1 / beta-38 (2013-10-17):

* The transaction namer wasn't respecting error_collector.ignore_error_codes.
  We've unified the code paths there so that this no longer happens, so that
  if the status code of a request is in the list of codes to be ignored, it's
  no longer rolled up under that status code and gets its normal name.

### v0.12.0 / beta-37 (2013-10-16):

* Changed how MongoDB, MySQL, memcached, and Redis metrics are reported to New
  Relic. This is part of a larger effort to make the Monitoring > Database tab
  of the New Relic UI more useful for Node developers. There will be a brief
  period where your dashboards will have both the old and new metrics, which
  could lead to some temporary duplication or metric names. These "duplicates"
  will gradually stop showing up as the reporting windows containing the old
  metric names expire. Be sure to let us know if you have strong feelings one
  way or another about this change, as it's a work in progress.
* Updated the module's dependencies to fix another subtle bug in how
  error-handling works in Node 0.8.x. This should resolve the errors some users
  were seeing.

### v0.11.9 / beta-36 (2013-10-12):

* Fixed a crash in the tracer that could turn a recoverable application error
  into an unrecoverable process crash. Mea culpa, our apologies for the
  inconvenience if you ran into this. In our defence, the errors we're running
  into are getting ever more exotic as we get most of the common stuff nailed
  down.
* Added the ability to use the preconfigured Azure Web Server name as the
  application name for a Node app. Thanks to New Relic .NET engineer Nick Floyd
  for the suggestion.

### v0.11.8 / beta-35 (2013-10-11):

* Added a license entry to package.json.
* Due to an npm bug, the module package got huge. This one is much smaller.

### v0.11.7 / beta-34 (2013-10-11):

* The last build of the agent had a flaw in how it dealt with outbound requests
  that made it way too stringent about dealing with default ports. It is now
  more sane about defaults.
* The behavior of configuration precedence is slightly different now.
  Previously, if there were list values set in the defaults, configuration
  file, environment variables, or server-side configuration, they would be
  concatenated instead of being overwritten.  This made it impossible to
  override some of the defaults (most notably, it was impossible to not ignore
  HTTP status code 404 in the error tracer), so now the configuration file will
  overwrite the defaults, and environment variables will overwrite the
  configuration file.  Values sent by New Relic will still be concatenated
  instead of overwriting, though (again, this only affects configuration
  variables with list values). Thanks to GitHub user grovr for identifying
  the problem!
* The error tracer will collect errors off transactions after the first harvest
  cycle (thanks to GitHub user grovr for identifying this issue).
* `cluster` users will no longer see occasional crashes due to New Relic's
  instrumentation.
* Fixed a few minor documentation errors that made it tough to use the
  suggested ignoring rules for socket.io transactions.

### v0.11.6 / beta-33 (2013-10-08):

* Changed the module to not load the instrumentation *at all* if the agent is
  disabled via configuration. This will keep the module from leaking any
  resources when it's disabled.
* The agent used to include query parameters in the name for outbound requests,
  making for unwieldy-looking trace segments.  Those parameters are now
  stripped off, and if `capture_params` (and `ignored_params`) are enabled,
  parameters will be captured for (nicely-formatted) display.
* Added a stubbed API so that when the agent is disabled, calls to the New
  Relic API will not throw. Add naming calls to your code with impunity!
* The module now looks in many more places for `newrelic.js` before complaining
  that it can't be found. In order, it looks in the current working directory,
  the directory of the Node process's main module (normally whatever file you
  pass to node on the command line), the directory pointed to by the
  environment variable `NEW_RELIC_HOME`, the current process's `$HOME`, and the
  directory above the node_modules directory where `newrelic` is installed.

### v0.11.5 / beta-32 (2013-10-03):

* Fixed a major issue in the transaction tracer that affected users of certain
  Express middleware plugins. HUGE thanks to Nicolas Laplante for his
  assistance in isolating and reproducing the bug, and also to the denizens of
  #libuv for eyeballing my various unsuccessful attempts at a fix.
* Fixed another issue in the tracer where certain objects were being wrapped
  too many times. Thanks to José F. Romaniello for confirming the fix.
* Changed how requests handled by Express and Restify routes are named. This
  change is being rolled out both in this module and on the New Relic website,
  so there is a chance you will see the same route (or very similiar routes)
  show up twice in aggregated metrics.
* Dropped the default apdex tolerating value from 500 milliseconds to 100
  milliseconds. This means that transactions slower than 400 milliseconds will
  generate slow transaction traces. Read the documentation in README.md on
  `apdex_t` and `apdex_f` for further details.

### v0.11.4 / beta-31 (2013-10-01):

* Fixed an error in the Connect and Express middleware instrumentation. Another
  tip of the hat to Jeff Howell at Kabam for identifying this problem and
  pointing to a solution!

### v0.11.3 / beta-30 (2013-10-01):

* Rewrote the MongoDB instrumentation. Big thanks to Jeff Howell at Kabam for
  demonstrating a much more reliable and simple approach than what we had
  before! Also expanded the number of MongoDB methods instrumented to include
  more of the common operations and indexing operations.
* Changed the default value of the `top_n` configuration parameter. Read the
  documentation in `lib/config.default.js` for the details (we've taken another
  run at making the docs for `top_n` easier to understand), but the upshot is
  that by default you should see a greater diversity of slow transaction traces
  now.
* Closed a hole in the transaction tracer related to Connect and Express-style
  middleware chains.
* Fixed issues identified by testing against various versions of 0.11 and
  master.
* Added guidelines for contributing to the module. Read CONTRIBUTING.md
  for details.

### v0.11.2 / beta-29 (2013-09-25):

* Fixed a bug with the Connect instrumentation that would cause it to
  crash when using Connect's static middleware in strict mode. Using
  ES5 future reserved keywords for function names is a bad idea, and
  this is why, but static's name is highly unlikely to change. For
  those of you who are examining the state of your middleware stack after
  configuring it, you probably shouldn't be doing that, but if you run into
  problems with the New Relic agent installed, try changing your test to use
  `name.indexOf('whatever') === 0` as the predicate instead of
  `name === 'whatever'`.

### v0.11.1 / beta-28 (2013-09-24):

* Prevent requests from being double-counted by changing the tracer to
  always reuse existing transactions rather than trying to nest them.
* Changed the Connect instrumentation to preserve the names of middleware
  functions after wrapping them. If you need this change, you should
  probably change your code so you don't need it anymore.
* Added a bunch of server-side configuration options that are known but
  unsupported to the agent.

### v0.11.0 / beta-27 (2013-09-20):

* IMPORTANT. There have been MAJOR CHANGES in how requests are named for
  display and aggregation in the New Relic user interface. Read the section in
  the README on transactions and request naming for details. For good measure,
  read it twice. If your requests are all still ending up named `/*`, read
  it a third time. This is **especially** true if you're not using Express
  or Restify, in which case you will almost certainly want to make changes
  in how you configure New Relic.
* IMPORTANT. New Relic for Node.js now supports the full range of server-side
  configuration options offered by the New Relic web interface. By default,
  server-side settings will override the settings in your configuration file
  (or environment variables). You can disable server-side configuration by
  setting `ignore_server_configuration` to `true` in your configuration file
  (or setting `NEW_RELIC_IGNORE_SERVER_CONFIGURATION` to 'true').
* BREAKING CHANGE: The New Relic module now exports an API to be used for
  naming transactions and for adding URL to transaction name mapping rules. If
  you were using `require('newrelic')` as an interface to the agent's
  configuration or its internals, you'll need to fix your code (also you
  probably shouldn't have been doing that).
* BREAKING CHANGE: The configuration parameter
  `transaction_tracer.trace_threshold` has been renamed
  `transaction_tracer.transaction_threshold` to make it consistent with New
  Relic's other agents.
* Applications using the Express or Restify routers will now have their
  requests named after the matching routes. These names can be overridden
  but the transaction-naming API.
* There are new configuration parameters for adding rules for naming or
  ignoring requests. The README has a good example for how to keep socket.io
  from blowing out your average response time. You should read it!
* Tweaked the calculation of exclusive time in transaction traces, which
  should make more of the transaction trace detail pages make sense.

### v0.10.3 / beta-26 (2013-08-25):

* Fixed a regression in `beta-25` that caused the agent to incorrectly
  calculate an important timestamp, thus leading to data not showing up
  in New Relic.
* Improved in-memory aggregation (when the connection between the agent
  and New Relic is unavailable or failing).

### v0.10.2 / beta-25 (2013-08-23):

* Fixed a serious error in how the agent handles communication errors
  when sending errors to New Relic. If you're running v0.10.0 or v0.10.1,
  upgrade sooner rather than later, as those versions are losing data.
* Substantially improved the quality of reporting on errors noticed by the
  Node agent. Stack traces, scopes, and messages should be much better.

### v0.10.1 / beta-24 (2013-08-19):

* The instrumentation for `http` no longer assumes that the hostname for
  external requests will be named `host` (`hostname` is also allowed, and
  `http.request()` defaults to `localhost`).
* The Node agent and New Relic's servers disagreed about what many metrics
  should be called. The agent was wrong and it regrets the error.
* Minor tweaks to database instrumentation (MongoDB and MySQL) that could have
  a small but visible impact on the overview display.

### v0.10.0 / beta-23 (2013-08-17):

* IMPORTANT. The transaction tracer in this build is COMPLETELY NEW. This means
  that the agent will probably work just fine under Node 0.8 and newer, but
  Node versions 0.6 and older are presently unsupported, and support for them
  may or may not come back. However, the quality of the metrics gathered by the
  agent is now vastly improved.
* There are over 100 commits included in this build. Every effort has been made
  to ensure that we will not crash your applications, but be aware there may be
  regressions.
* Substantially more information is displayed by New Relic for slow transaction
  traces. How this information is displayed is a work in progress, as New Relic
  works to create a consistent user experience for developers writing both
  synchronous and asynchronous applications.
* Most Redis and memcached operations will now provide details on which keys
  were involved in an operation.
* The error tracer has been given a new coat of paint as well, and takes better
  advantage of Node domains, when they're available. Fewer errors should be
  double-counted, as well.
* MongoDB instrumentation is substantially improved.
* Express instrumentation now deals with the removal of the (very helpful)
  version field from recent versions of Express.
* Exclusive durations are reported for metrics, improving transaction
  breakdowns.
* Several bugs in the communication between the New Relic agent and New Relic's
  servers have been fixed.
* Failed connection attempts between the agent and New Relic's servers no longer
  cause aggregated metrics to be lost, nor will this trigger an agent crash.

### v0.9.22 / beta-22 (2013-06-11):

* Capture request URL before Express can mess with it.

### v0.9.21 / beta-21 (2013-06-04):

* Don't try to connect without a license key.
* Clear out previous connection listeners on failed connection attempts.
* Don't crash when normalizing paths without a leading slash.

### v0.9.20 / beta-20 (2013-03-28):

* The implementation of domains changed in Node 0.10.x, which necessitated
  a fair amount of work on the error tracer to preserve the existing
  error tracer behavior.
* The error tracer no longer improperly swallows thrown errors.
* The agent no longer assumes that a home directory is set.
* The agent now works correctly with the `should` assertion helper
  library.

### v0.9.19 / beta-19 (2013-03-04):

* HTTPS instrumentation is both more complete and far better tested.
* Restify servers using HTTPS listeners should now be properly
  instrumented.

### v0.9.18-137 / beta-18 (2013-01-30):

* `;` is now treated as a query separator in URLs, just like `?`.
* When using `stdout` or `stderr` for logging and not using a configuration
  file, logging will now work as expected.
* The error-handling code for DNS lookup of New Relic's servers was itself
  erroneous.  It should no longer crash instrumented apps when DNS lookup
  fails.
* Simplified agent startup process.

### v0.9.17-132 / beta-17 (2013-01-24):

* Using fs.readdir will no longer crash the agent and your apps. Oops!
* Added error-tracing middleware for Connect 1 & 2 applications, which includes
  Express 2 and 3 applications. This middleware is inserted automatically and
  transparently. Because it's common for end-user error handlers to not
  propagate errors (by calling next(error) from within the handler), the
  instrumentation inserts the middleware before the first error handler added
  to the middleware chain.
* The node-redis driver now correctly traces Redis calls made without a
  callback.
* Connections to New Relic that partially succeeded will now correctly keep
  attempting to connect until the connection succeeds or the number of retries
  is exhausted.
* Added a handler for yet another kind of New Relic server error
  (RuntimeError).

### v0.9.16-121 / beta-16 (2013-01-16):

* For some of the modules instrumented by the agent (fs, http, Express 2
  and 3), the error tracer now adds error tracing to wrapped function calls.
  This means that more of the functions in those modules will send traced
  errors to New Relic, even if they're trapping errors themselves. Also
  improves error tracer in versions of Node without domains. The error
  tracer rethrows all caught errors, so as to not alter behavior of
  instrumented apps.
* The error count sent by the agent was frequently incorrect due to an
  off-by-one bug.
* Include the entire stacktrace in traced errors.
* When the agent fails to successfully connect to New Relic's servers, it
  will try 6 more times, progressively waiting longer between each failed
  attempt. If no connection can be made, the agent will shut itself down.
* The agent no longer crashes instrumented applications when DNS resolution
  fails during the initial handshake with New Relic's servers. It logs the
  failures instead and retries later.
* The agent no longer alters the behavior of the generic-pool module in a
  way that causes modules using it to break (including node-postgres).
* In some cases, the domains-based error tracer was not working correctly.
* The agent logs significantly more useful debugging information.

### v0.9.15-107 / beta-15 (2013-01-14):

* The agent's built-in compression for sending large payloads to New Relic
	wasn't correctly handling the Buffer returned by zlib, leading to a crash.

### v0.9.14-105 / beta-14 (2013-01-07):

* In some cases, the monkeypatching used by the instrumentation wasn't
  written sufficiently defensively, leading to applications crashing at
  startup when using the agent.
* Changed how packages and dependencies are serialized when sent to New
  Relic's servers.

### v0.9.13-101 / beta-13 (2013-01-07):

* When New Relic's servers (or an intermediate proxy) returned a response with
  a status code other than 20x, the entire instrumented application would
  crash.
* Some metric normalization rules were not being interpreted correctly, leading
  to malformed normalized metric names.
* Metric normalization rules that specifed that matching metrics were to be
  ignored were not being enforced.

### v0.9.12-91 / beta-12 (2012-12-28):

* Fixed the agent's auto-restart support to cleanly shut down the
  connection (also fixed a bunch of bugs in restart).

### v0.9.11-88 / beta-11 (2012-12-20):

* When server-side configuration changes, the agent will now correctly
  restart when told to do so by New Relic's servers.
* Correctly wrap net.Server.prototype.listen -- wasn't returning the
  server object, which broke some apps.
* If you're on a SmartOS VM with a 64-bit base image and a 64-bit build of
  Node that's v0.8.5 or earlier, the agent will no longer cause Node to
  crash. Don't even ask.

### v0.9.10-85 / beta-10 (2012-12-13):

* Squared up the environment variable names with existing practice,
  especially with an eye towards conformity with Heroku documentation.
* Flushed out all configuration used anywhere in the agent and made sure
  it was documented in config.default.js.
* Using the new environment setting NEW_RELIC_NO_CONFIG_FILE, override the
  need to have a settings file at all.
* Add the ability to send log output to stdout or stderr.

### v0.9.9-82 / beta-09 (2012-12-12):

* Can now configure the agent via environment variables. See README.md for
  details.
* Can now configure the location of the agent log via either logging.filepath
  in the configuration file, or NR_LOGGING_FILEPATH in the app's environment.
* Turning off the error tracer via configuration now actually disables it.

### v0.9.7-75 / beta-08 (2012-12-06):

* Express view rendering was being instrumented improperly before, causing
  rendering to fail and Express to hang. Both Express 2 and 3 were affected,
  and both have been fixed.
* When NODE_PATH is set, resolve NODE_PATH elements properly so that package
  lookup for environmental information gathering doesn't crash the app.
* Now send the Node version along with the rest of the environment data.

### v0.9.6-70 / beta-07 (2012-11-30):

* Added first cut at support for error tracing via Node.js 0.8+ domains.
  Versions of Node.js that support it (v0.8.9 and above) will make a
  best-faith effort to clean up after errors.
* Improved non-domain error handling on outbound HTTP requests.
* Dramatically improved accuracy of HTTP request timing.

### v0.9.5-63 / beta-06 (2012-11-28):

* Be more careful in dealing with HTTP requests.

### v0.9.4-61 / beta-05 (2012-11-26):

* Further improvements to node-mongodb-native instrumentation.
* Package now available via npm as "newrelic".

### v0.9.3-57 / beta-04 (2012-11-06):

* Send a list of the packages and dependencies available to an app on
  connection to New Relic servers.
* Generally cleaned up submission of configuration information.
* Added trace-level logging of instrumentation to help diagnose issues
  with transaction tracing.
* Fixes to web error transaction reporting.

### v0.9.2-53 / beta-03 (2012-11-02):

* Added support for node-mysql 2.0.0a driver series.
* Added support for Express 3.
* Added rudimentary instrumentation for node-redis.
* Added rudimentary support for generic-pool (for use with MySQL).
* Fixed view instrumentation for Express.
* Improved coverage of MongoDB driver.
* Many small fixes to make logging more robust.
* Don't return a partially initialized agent -- shut agent down
  gracefully if startup fails.

### v0.9.1-46 / beta-02 (2012-10-01):

* Fixed an issue in how transaction traces were serialized that kept them from
  being displayed within RPM.
* Added request parameters to transaction traces, as well as URL normalization.
* Reconciled segment names in transaction traces with the corresponding
  metric names.
* Changed the logging module to bunyan. This means that logs are now stored
  as JSON. If you want pretty-printed logs, `npm install -g bunyan` and then
  use the bunyan CLI tool to format and filter the logs.
* The agent now sets the logging level to the configured level. Logs sent to
  New Relic should have been captured at the 'trace' level for the duration
  of the beta.
* Fixed metric -> ID renaming semantics.
* Verified that agent works with Node 0.8's cluster module.

### v0.9.0-39 / beta-01 (2012-09-28):

* Completely new transaction tracer. Faster, simpler and vastly more
  deterministic, but the reworking likely introduced a bunch of new bugs. This
  also means that the agent no longer directly affects the call stack or
  overrides any of the core event-handling methods, which means the overhead
  of the transaction tracer is vastly reduced. Which is good, because you
  still can't turn it off.
* Transaction traces should now report the correct caller-callee relationships.
* Transaction tracer is now internally instrumented, for better debugging.
* Added support for Restify.
* Using the Node.js agent in Restify app no longer causes them to crash
  (fixes NA-47).
* Improved support for Express (NA-8).
* Lots of fixes to the MongoDB, MySQL and memcached instrumentation.
* MongoDB instrumentation no longer crashes MongoDB apps that include
  the agent (NA-48).
* More testing in Node.js 0.6.x (hard to completely test, as node-tap isn't
  that friendly to Node < 0.6.21).

### v0.8.5-34 / alpha-06 (2012-09-24):

* Transaction trace durations are now reported properly (were seconds, now
  milliseconds).
* The agent no longer causes Restify applications to crash.
* The internal Node metrics sampler now shuts itself down properly.

### v0.8.4-30 / alpha-05 (2012-09-20):

* Improved timing of Express / Connect request handlers.

### v0.8.3-28 / alpha-04 (2012-09-19):

* Added support for internal supportability metrics (enabled via setting
  debug.internal_metrics to true in newrelic.js).

### v0.8.2-26 / alpha-03 (2012-09-14):

* By popular demand, support for Node 0.6.x. Tested against versions
  0.6.5 and 0.6.19.

### v0.8.1-25 / alpha-02 (2012-09-14):

* Transaction traces no longer crash the RPM transaction trace viewer.
* The Node.js agent now follows the rules for Top N slow trace gathering.
* Compress large requests before submitting them to the New Relic
  collector.
* trace_threshold can now be configured from the server, and is not
  hard coded to apdex_f.
* The agent definitely doesn't work (for now) in Node 0.6.x and earlier.
  The agent will now notify developers (on the console) that it's refusing
  to start up under old versions, but won't crash the app.
* Don't crash the instrumented app if config is missing.

### v0.8.0-21 / alpha-01 (2012-09-11);

* The agent faithfully records and reports basic metrics.
* The agent reports error metrics.
* The agent gathers basic slow transaction trace data.
* The agent reports transaction trace data.<|MERGE_RESOLUTION|>--- conflicted
+++ resolved
@@ -1,15 +1,3 @@
-<<<<<<< HEAD
-
-### v2.3.0 / beta-43 (2017-01-04):
-* Incorporated new features and fixes from 1.34.0, 1.35.1, and 1.36.0
-
-* The `@newrelic/native-metrics` module is now an optional dependency of the
-  agent.
-
-  Now npm will attempt to install the module when the agent is installed. If it
-  fails for whatever reason, the agent itself will still be installed correctly
-  and the rest of the npm install will finish normally.
-=======
 ### v1.36.1 (2017-01-12):
 
 * Stop collecting URL parameters from the HTTP referer header
@@ -25,7 +13,16 @@
   This release fixes [New Relic Security Bulletin NR17-01](https://docs.newrelic.com/docs/accounts-partnerships/accounts/security-bulletins/security-bulletin-nr17-01).
 
 * Improved logging of modules that did not get instrumented.
->>>>>>> 2c14f852
+
+### v2.3.0 / beta-43 (2017-01-04):
+* Incorporated new features and fixes from 1.34.0, 1.35.1, and 1.36.0
+
+* The `@newrelic/native-metrics` module is now an optional dependency of the
+  agent.
+
+  Now npm will attempt to install the module when the agent is installed. If it
+  fails for whatever reason, the agent itself will still be installed correctly
+  and the rest of the npm install will finish normally.
 
 ### v1.36.0 (2016-12-21):
 * Added CPU metric gathering to Node.js versions <6.1
