{
  "name": "aws-sdk-v3-tests",
  "engines": {
    "node": ">=12.0"
  },
  "version": "0.0.0",
  "private": true,
  "tests": [
    {
      "engines": {
        "node": ">=12.0"
      },
      "dependencies": {
        "@aws-sdk/client-api-gateway": {
          "versions": ">=3.0.0",
          "samples": 10
        }
      },
      "files": [
        "api-gateway.tap.js"
      ]
    },
    {
      "engines": {
        "node": ">=12.0"
      },
      "dependencies": {
        "@aws-sdk/client-elasticache": {
          "versions": ">=3.0.0",
          "samples": 10
        }
      },
      "files": [
        "elasticache.tap.js"
      ]
    },
    {
      "engines": {
        "node": ">=12.0"
      },
      "dependencies": {
        "@aws-sdk/client-elastic-load-balancing": {
          "versions": ">=3.0.0",
          "samples": 10
        }
      },
      "files": [
        "elb.tap.js"
      ]
    },
    {
      "engines": {
        "node": ">=12.0"
      },
      "dependencies": {
        "@aws-sdk/client-lambda": {
          "versions": ">=3.0.0",
          "samples": 10
        }
      },
      "files": [
        "lambda.tap.js"
      ]
    },
    {
      "engines": {
        "node": ">=12.0"
      },
      "dependencies": {
        "@aws-sdk/client-rds": {
          "versions": ">=3.0.0",
          "samples": 10
        }
      },
      "files": [
        "rds.tap.js"
      ]
    },
    {
      "engines": {
        "node": ">=12.0"
      },
      "dependencies": {
        "@aws-sdk/client-redshift": {
          "versions": ">=3.0.0",
          "samples": 10
        }
      },
      "files": [
        "redshift.tap.js"
      ]
    },
    {
      "engines": {
        "node": ">=12.0"
      },
      "dependencies": {
        "@aws-sdk/client-rekognition": {
          "versions": ">=3.0.0",
          "samples": 10
        }
      },
      "files": [
        "rekognition.tap.js"
      ]
    },
    {
      "engines": {
        "node": ">=12.0"
      },
      "dependencies": {
        "@aws-sdk/client-s3": {
          "versions": ">=3.0.0",
          "samples": 10
        }
      },
      "files": [
        "s3.tap.js"
      ]
    },
    {
      "engines": {
        "node": ">=12.0"
      },
      "dependencies": {
        "@aws-sdk/client-ses": {
          "versions": ">=3.0.0",
          "samples": 10
        }
      },
      "files": [
        "ses.tap.js"
      ]
    },
    {
      "engines": {
        "node": ">=12.0"
      },
      "dependencies": {
        "@aws-sdk/client-sns": {
          "versions": ">=3.0.0",
          "samples": 10
        }
      },
      "files": [
        "sns.tap.js"
      ]
    },
    {
      "engines": {
        "node": ">=12.0"
      },
      "dependencies": {
<<<<<<< HEAD
        "@aws-sdk/client-dynamodb": {
=======
        "@aws-sdk/util-dynamodb": "latest",
        "@aws-sdk/client-dynamodb": "latest",
        "@aws-sdk/lib-dynamodb": {
>>>>>>> 3ec16829
          "versions": ">=3.0.0",
          "samples": 10
        }
      },
      "files": [
<<<<<<< HEAD
        "client-dynamodb.tap.js"
=======
        "dynamo-doc-client.tap.js"
>>>>>>> 3ec16829
      ]
    }
  ],
  "dependencies": {}
}<|MERGE_RESOLUTION|>--- conflicted
+++ resolved
@@ -151,23 +151,29 @@
         "node": ">=12.0"
       },
       "dependencies": {
-<<<<<<< HEAD
         "@aws-sdk/client-dynamodb": {
-=======
-        "@aws-sdk/util-dynamodb": "latest",
-        "@aws-sdk/client-dynamodb": "latest",
-        "@aws-sdk/lib-dynamodb": {
->>>>>>> 3ec16829
           "versions": ">=3.0.0",
           "samples": 10
         }
       },
       "files": [
-<<<<<<< HEAD
         "client-dynamodb.tap.js"
-=======
+      ]
+    },
+    {
+      "engines": {
+        "node": ">=12.0"
+      },
+      "dependencies": {
+        "@aws-sdk/util-dynamodb": "latest",
+        "@aws-sdk/client-dynamodb": "latest",
+        "@aws-sdk/lib-dynamodb": {
+          "versions": ">=3.0.0",
+          "samples": 10
+        }
+      },
+      "files": [
         "dynamo-doc-client.tap.js"
->>>>>>> 3ec16829
       ]
     }
   ],
