'use strict'

const AdaptiveSampler = require('./adaptive-sampler')
const CollectorAPI = require('./collector/api')
const ServerlessCollector = require('./collector/serverless')
const DESTINATIONS = require('./config/attribute-filter').DESTINATIONS
const CustomEventAggregator = require('./custom-events/custom-event-aggregator')
const ErrorCollector = require('./errors/error-collector')
const ErrorTraceAggregator = require('./errors/error-trace-aggregator')
const ErrorEventAggregator = require('./errors/error-event-aggregator')
const EventEmitter = require('events').EventEmitter
const Harvest = require('./harvest')
const hashes = require('./util/hashes')
const logger = require('./logger')
const MetricMapper = require('./metrics/mapper')
const MetricNormalizer = require('./metrics/normalizer')
const Metrics = require('./metrics')
const NAMES = require('./metrics/names')
const PriorityQueue = require('./priority-queue')
const QueryTracer = require('./db/tracer')
const sampler = require('./sampler')
const SpanAggregator = require('./spans/aggregator')
const TransactionTraceAggregator = require('./transaction/trace/aggregator')
const Tracer = require('./transaction/tracer')
const TxSegmentNormalizer = require('./metrics/normalizer/tx_segment')
const uninstrumented = require('./uninstrumented')
const util = require('util')
const harvestConfigValidator = require('./config/harvest-config-validator')

const AGENT_RUN_BEHAVIOR = require('./collector/response').AGENT_RUN_BEHAVIOR

// Map of valid states to whether or not data collection is valid
const STATES = {
  stopped: false,
  starting: true,
  connecting: true,
  connected: true,
  started: true,
  disconnected: false,
  stopping: false,
  errored: false
}

// just to make clear what's going on
const TO_MILLIS = 1e3

const MAX_ERROR_TRACES_DEFAULT = 20
const INITIAL_HARVEST_DELAY_MS = 1000

/**
 * There's a lot of stuff in this constructor, due to Agent acting as the
 * orchestrator for New Relic within instrumented applications.
 *
 * This constructor can throw if, for some reason, the configuration isn't
 * available. Don't try to recover here, because without configuration the
 * agent can't be brought up to a useful state.
 */
function Agent(config) {
  EventEmitter.call(this)

  if (!config) throw new Error('Agent must be created with a configuration!')

  // The agent base attributes which last throughout its lifetime.
  this._state = 'stopped'
  this.config = config
  this.environment = require('./environment')
  this.version = this.config.version

  if (config.serverless_mode.enabled) {
    // TODO: once all harvesting is done through aggregators,
    // change the ServerlessCollector to no longer rely on the harvest class.
    this.collector = new ServerlessCollector(this)
  } else {
    this.collector = new CollectorAPI(this)
  }

  // Reset the agent to add all the sub-objects it needs. These object are the
  // ones that get re-created if the agent is told to restart from the collector.
  this.events = null

  this.mapper = new MetricMapper()
  this.metricNameNormalizer = new MetricNormalizer(this.config, 'metric name')
  this.metrics = new Metrics(this.config.apdex_t, this.mapper, this.metricNameNormalizer)
  // Open tracing.
  this.spans = new SpanAggregator()

  this.transactionNameNormalizer = new MetricNormalizer(this.config, 'transaction name')
  // Segment term based tx renaming for MGI mitigation.
  this.txSegmentNormalizer = new TxSegmentNormalizer()

  // User naming and ignoring rules.
  this.urlNormalizer = new MetricNormalizer(this.config, 'URL')
  this.userNormalizer = new MetricNormalizer(this.config, 'user')
  this.userNormalizer.loadFromConfig()

  this.customEventAggregator = new CustomEventAggregator(
    {
      periodMs: config.event_harvest_config.report_period_ms,
      limit: config.event_harvest_config.harvest_limits.custom_event_data
    },
    this.collector,
    this.metrics
  )

  const errorTraceAggregator = new ErrorTraceAggregator(
    {
      periodMs: config.event_harvest_config.report_period_ms,
      limit: MAX_ERROR_TRACES_DEFAULT
    },
    this.collector
  )

  const errorEventAggregator =  new ErrorEventAggregator(
    {
      periodMs: config.event_harvest_config.report_period_ms,
      limit: config.event_harvest_config.harvest_limits.error_event_data
    },
    this.collector,
    this.metrics
  )

  this.errors = new ErrorCollector(
    config,
    errorTraceAggregator,
    errorEventAggregator,
    this.metrics
  )

  this._resetEvents()

  // Transaction tracing.
  this.tracer = new Tracer(this)
  this.traces = new TransactionTraceAggregator(
    {
      periodMs: config.event_harvest_config.report_period_ms,
      config: this.config,
      isAsync: !config.serverless_mode.enabled,
      method: 'transaction_sample_data'
    },
    this.collector
  )
  this.transactionSampler = new AdaptiveSampler({
    agent: this,
    serverless: config.serverless_mode.enabled,
    period: config.sampling_target_period_in_seconds * 1000,
    target: config.sampling_target
  })

  // Query tracing.
  this.queries = new QueryTracer(this.config)

  // Set up all the configuration events the agent needs to listen for.
  this._listenForConfigChanges()

  // Entity tracking metrics.
  this.totalActiveSegments = 0
  this.segmentsCreatedInHarvest = 0
  this.segmentsClearedInHarvest = 0
  this.activeTransactions = 0
  this.transactionsCreatedInHarvest = 0

  // Harvest attributes.
  this.harvesterHandle = null
  this._lastHarvest = null

  // Finally, add listeners for the agent's own events.
  this.on('transactionFinished', this._transactionFinished.bind(this))
}
util.inherits(Agent, EventEmitter)

/**
 * The agent is meant to only exist once per application, but the singleton is
 * managed by index.js. An agent will be created even if the agent's disabled by
 * the configuration.
 *
 * @config {boolean} agent_enabled Whether to start up the agent.
 *
 * @param {Function} callback Continuation and error handler.
 */
Agent.prototype.start = function start(callback) {
  if (!callback) throw new TypeError('callback required!')

  const agent = this

  this.setState('starting')

  if (this.config.agent_enabled !== true) {
    logger.warn('The New Relic Node.js agent is disabled by its configuration. ' +
                'Not starting!')

    this.setState('stopped')
    return process.nextTick(callback)
  }

  sampler.start(agent)

  if (this.config.serverless_mode.enabled) {
    return this._serverlessModeStart(callback)
  }

  if (!this.config.license_key) {
    logger.error('A valid account license key cannot be found. ' +
                 'Has a license key been specified in the agent configuration ' +
                 'file or via the NEW_RELIC_LICENSE_KEY environment variable?')

    this.setState('errored')
    sampler.stop()
    return process.nextTick(function onNextTick() {
      callback(new Error('Not starting without license key!'))
    })
  }

  logger.info('Starting New Relic for Node.js connection process.')

  this.collector.connect(function onConnect(error, response) {
    if (error || response.shouldShutdownRun()) {
      agent.setState('errored')
      sampler.stop()
      callback(
        error || new Error('Failed to connect to collector'),
        response && response.payload
      )
      return
    }

    if (agent.collector.isConnected()) {
      // TODO: likely want one place of handling this...
      // once consolidate. Either 'on x updated' events or like this
      agent.errors.reconfigure(agent.config)
<<<<<<< HEAD
      agent.traces.reconfigure(agent.config)
      const enableTraces = agent.config.transaction_tracer.enabled
        && agent.config.collect_traces
=======
      agent.customEventAggregator.reconfigure(agent.config)

>>>>>>> dd8fe198
      agent.setState('started')
      const config = response.payload
      if (agent.config.no_immediate_harvest) {
        agent._scheduleHarvester(agent.config.data_report_period)
        agent.errors.start()
        if (enableTraces) {
          agent.traces.start()
        }

        if (agent.config.custom_insights_events.enabled) {
          agent.customEventAggregator.start()
        }

        callback(null, config)
      } else {
        // Harvest immediately for quicker data display, but after at least 1
        // second or the collector will throw away the data.
        //
        // NOTE: this setTimeout is deliberately NOT unref'd due to it being
        // the last step in the Agent startup process
        setTimeout(function afterTimeout() {
          logger.info(`Starting initial ${INITIAL_HARVEST_DELAY_MS}ms harvest.`)

          let done = 0
          let harvestError = null

          let numAggregators = 1

          function joinCallbacks() {
            if (++done === numAggregators) {
              agent.errors.start()
<<<<<<< HEAD
              if (enableTraces) {
                agent.traces.start()
              }
=======

              if (agent.config.custom_insights_events.enabled) {
                agent.customEventAggregator.start()
              }

>>>>>>> dd8fe198
              callback(harvestError, config)
            }
          }

          // TODO: plumb config through to aggregators so they can do their own checking.
          if (agent.config.custom_insights_events.enabled) {
            numAggregators++
            agent.customEventAggregator.once(
              'finished custom_event_data data send.',
              joinCallbacks
            )
            agent.customEventAggregator.send()
          }

          const errorCollectorEnabled =
            agent.config.error_collector && agent.config.error_collector.enabled

          if (enableTraces) {
            ++numAggregators
            agent.traces.once(
              'finished transaction_sample_data data send.',
              joinCallbacks
            )
            agent.traces.send()
          }


          if (errorCollectorEnabled && agent.config.collect_errors) {
            ++numAggregators
            agent.errors.traceAggregator.once(
              'finished error_data data send.',
              joinCallbacks
            )
            agent.errors.traceAggregator.send()
          }

          if (errorCollectorEnabled && agent.config.error_collector.capture_events) {
            ++numAggregators
            agent.errors.eventAggregator.once(
              'finished error_event_data data send.',
              joinCallbacks
            )
            agent.errors.eventAggregator.send()
          }

          agent.harvest(function onHarvest(err) {
            harvestError = err
            joinCallbacks()
          })
        }, INITIAL_HARVEST_DELAY_MS)
      }
    } else {
      callback(new Error('Collector did not connect and did not error'))
    }
  })
}

/**
 *  Bypasses standard collector connection by immediately invoking the startup
 *  callback, after gathering local environment details.
 *
 * @param {Function} callback
 */
Agent.prototype._serverlessModeStart = function _serverlessModeStart(callback) {
  logger.info(
    'New Relic for Node.js starting in serverless mode -- skipping connection process.'
  )

  setImmediate(() => callback(null, this.config))
}

/**
 * Any memory claimed by the agent will be retained after stopping.
 *
 * FIXME: make it possible to dispose of the agent, as well as do a
 * "hard" restart. This requires working with shimmer to strip the
 * current instrumentation and patch to the module loader.
 */
Agent.prototype.stop = function stop(callback) {
  if (!callback) throw new TypeError('callback required!')

  const agent = this

  this.setState('stopping')

  this.errors.stop()
<<<<<<< HEAD
  this.traces.stop()
=======
  this.customEventAggregator.stop()
>>>>>>> dd8fe198

  this._stopHarvester()
  sampler.stop()

  if (this.collector.isConnected()) {
    this.collector.shutdown(function onShutdown(error) {
      if (error) {
        agent.setState('errored')
        logger.warn(error, 'Got error shutting down connection to New Relic:')
      } else {
        agent.setState('stopped')
        logger.info('Stopped New Relic for Node.js.')
      }

      callback(error)
    })
  } else {
    logger.trace('Collector was not connected, invoking callback.')

    process.nextTick(callback)
  }
}

/**
 * Resets queries.
 *
 * @param {boolean} forceReset
 *   Flag signalling unconditional reset, sent during LASP application.
 */
Agent.prototype._resetQueries = function resetQueries(forceReset) {
  if (!this.queries || forceReset) {
    this.queries = new QueryTracer(this.config)
  }
}

Agent.prototype._resetErrors = function resetErrors() {
  this.errors.clearAll()

  // TODO: is this still necessary?
  // Likely do more direct with new config
  this.errors.reconfigure(this.config)
}

/**
 * Resets events.
 */
Agent.prototype._resetEvents = function resetEvents() {
  // TODO: Same pattern as _resetErrors for clearing. Not responsibility of
  // agent to new up collection.
  if (!this.events) {
    this.events = new PriorityQueue()
  }

  this.events.setLimit(this.config.transaction_events.max_samples_per_minute)
}

/**
 * Resets custom events.
 *
 * @param {boolean} forceReset
 *   Flag signalling unconditional reset, sent during LASP application.
 */
Agent.prototype._resetCustomEvents = function resetCustomEvents() {
  this.customEventAggregator.clear()
}

/**
 * On agent startup, an interval timer is started that calls this method once
 * a minute, which in turn invokes the pieces of the harvest cycle. It calls
 * the various collector API methods in order, bailing out if one of them fails,
 * to ensure that the agents don't pummel the collector if it's already
 * struggling.
 */
Agent.prototype.harvest = function harvest(callback) {
  logger.trace('Peparing to harvest.')

  if (!callback) {
    throw new TypeError('callback required!')
  }

  // Generate metrics for this harvest and then check we are connected to the
  // collector.
  this._generateHarvestMetrics()

  if (!this.collector.isConnected()) {
    logger.trace('Collector not connected.')

    return setImmediate(function immediatelyError() {
      callback(new Error('Not connected to New Relic!'))
    })
  }

  // We have a connection, create a new harvest.
  this.emit('harvestStarted')
  logger.info('Harvest started.')

  this._lastHarvest = new Harvest(this)
  this._lastHarvest.prepare(Harvest.ALL_ENDPOINTS)

  // Reset all our collections. The harvest has all the data it needs at this point.
  this._resetHarvestables()

  // Send the harvest!
  const collector = this.collector
  const agent = this

  logger.trace('Sending harvest data...')
  this._lastHarvest.send(function afterHarvest(err, agentRunAction) {
    // Do we need to do anything to the agent run?
    if (agentRunAction === AGENT_RUN_BEHAVIOR.SHUTDOWN) {
      agent.emit('harvestFinished')
      logger.info('Harvest finished. Shutdown requested.')

      agent.stop(function afterStop(stopError) {
        const shutdownError = stopError || err
        callback(shutdownError)
      })
    } else if (agentRunAction === AGENT_RUN_BEHAVIOR.RESTART) {
      logger.info('Restart requested. Harvest will complete upon restart finish.')

      collector.restart(function afterRestart(restartError) {
        // TODO: What if preconnect/connect respond with shutdown here?
        if (restartError) {
          logger.warn('Failed to restart agent run after harvest')
          callback(restartError)
        } else {
          logger.trace('Restart succeeded. Finishing harvest.')
          _finish(err)
        }
      })
    } else {
      logger.trace('Data sent successfully. Finishing harvest.')
      _finish(err)
    }

    function _finish(error) {
      agent.emit('harvestFinished')
      logger.info('Harvest finished.')

      agent._scheduleHarvester(agent.config.data_report_period)
      callback(error)
    }
  })
}

/**
 * This method invokes a harvest synchronously.
 *
 * NOTE: this doesn't currently work outside of serverless mode.
 */
Agent.prototype.harvestSync = function harvestSync() {
  logger.trace('Peparing to harvest.')

  // Generate metrics for this harvest and then check we are connected to the
  // collector.
  this._generateHarvestMetrics()

  if (!this.collector.isConnected()) {
    throw new Error('Sync harvest not connected/enabled!')
  }

  // We have a connection, create a new harvest.
  this.emit('harvestStarted')
  logger.info('Harvest started.')

  this._lastHarvest = new Harvest(this)
  this._lastHarvest.prepare(Harvest.ALL_ENDPOINTS)

  // Reset all our collections. The harvest has all the data it needs at this point.
  this._resetHarvestables()

  const collector = this.collector
  const agent = this

  // Populate serverless collector from harvest steps
  const payloads = this._lastHarvest.getPayloads()
  collector.populateDataSync(payloads)

  // "Sends" data to the serverless collector collection
  this.errors.traceAggregator.send()
  this.errors.eventAggregator.send()
<<<<<<< HEAD
  this.traces.send()
=======
  this.customEventAggregator.send()
>>>>>>> dd8fe198

  // Write serverless output
  collector.flushPayloadSync()

  agent.emit('harvestFinished')
  logger.info('Harvest finished.')
}

Agent.prototype._generateHarvestMetrics = function _generateHarvestMetrics() {
  // Note some information about the size of this harvest.
  if (logger.traceEnabled()) {
    logger.trace({
      segmentTotal: this.totalActiveSegments,
      harvestCreated: this.segmentsCreatedInHarvest,
      harvestCleared: this.segmentsClearedInHarvest,
      activeTransactions: this.activeTransactions,
      spansCollected: this.spans.length,
      spansSeen: this.spans.seen
    }, 'Entity stats on harvest')
  }
  this.recordSupportability(
    'Nodejs/Transactions/Created',
    this.transactionsCreatedInHarvest
  )

  // Send uninstrumented supportability metrics every harvest cycle
  uninstrumented.createMetrics(this.metrics)

  // Reset the counters.
  this.segmentsCreatedInHarvest = 0
  this.segmentsClearedInHarvest = 0
  this.transactionsCreatedInHarvest = 0
}

Agent.prototype._resetHarvestables = function _resetHarvestables() {
  // TODO: Make each aggregator able to compose its own payload and clean itself
  // up. Then the Harvest class can just iterate over all aggregations without
  // having to know bespoke reset information.
  this.metrics = new Metrics(
    this.config.apdex_t,
    this.mapper,
    this.metricNameNormalizer
  )
  this.events = new PriorityQueue(this.config.transaction_events.max_samples_per_minute)

<<<<<<< HEAD
  this.customEvents = new PriorityQueue(
    this.config.custom_insights_events.max_samples_stored
  )

=======
  this.traces.reset()
>>>>>>> dd8fe198
  this.queries = new QueryTracer(this.config)
  this.spans.clearEvents()
}

/**
 * Public interface for passing configuration data from the collector
 * on to the configuration, in an effort to keep them at least somewhat
 * decoupled.
 *
 * @param {object} configuration New config JSON from the collector.
 */
Agent.prototype.reconfigure = function reconfigure(configuration) {
  if (!configuration) throw new TypeError('must pass configuration')

  this.config.onConnect(configuration)
}

/**
 * Set the current state of the agent. Some states will not allow the
 * creation of Transactions.
 *
 * @param {string} newState The new state of the agent.
 */
Agent.prototype.setState = function setState(newState) {
  if (!STATES.hasOwnProperty(newState)) {
    throw new TypeError('Invalid state ' + newState)
  }

  logger.info('Agent state changed from %s to %s.', this._state, newState)
  this._state = newState
  this.emit(this._state)
}

/**
 * Return true if the agent is in a run state that can collect and
 * process data.
 */
Agent.prototype.canCollectData = function canCollectData() {
  return STATES[this._state]
}

/**
 * Server-side configuration value.
 *
 * @param {number} apdexT Apdex tolerating value, in seconds.
 */
Agent.prototype._apdexTChange = function _apdexTChange(apdexT) {
  logger.debug('Apdex tolerating value changed to %s.', apdexT)
  this.metrics.apdexT = apdexT
}

/**
 * Server-side configuration value. When run, forces a harvest cycle
 * so as to not cause the agent to go too long without reporting.
 *
 * @param {number} interval Time in seconds between harvest runs.
 */
Agent.prototype._harvesterIntervalChange = _harvesterIntervalChange

function _harvesterIntervalChange(interval, callback) {
  const agent = this

  // only change the setup if the harvester is currently running
  if (this.harvesterHandle) {
    // force a harvest now, to be safe
    this.harvest(function onHarvest(error) {
      agent._restartHarvester(interval)
      if (callback) callback(error)
    })
  } else if (callback) {
    process.nextTick(callback)
  }
}

/**
 * Restart the harvest cycle timer.
 *
 * @param {number} harvestSeconds How many seconds between harvests.
 */
Agent.prototype._restartHarvester = function _restartHarvester(harvestSeconds) {
  logger.trace('Restarting harvester.')

  this._stopHarvester()
  this._scheduleHarvester(harvestSeconds)
}

/**
 * Safely stop the harvest cycle timer.
 */
Agent.prototype._stopHarvester = function _stopHarvester() {
  logger.trace('Stopping harvester.')

  if (this.harvesterHandle) {
    clearTimeout(this.harvesterHandle)
  }
  this._lastHarvest = null
  this.harvesterHandle = null
}

/**
 * Safely start the harvest cycle timer, and ensure that the harvest
 * cycle won't keep an application from exiting if nothing else is
 * happening to keep it up.
 *
 * @param {number} harvestSeconds - How many seconds between harvests.
 */
Agent.prototype._scheduleHarvester = function _scheduleHarvester(harvestSeconds) {
  // TODO: If this has to persist for an extended time, prevent rescheduling when
  // agent is in a 'stopping' or 'stopped' state.

  const agent = this
  let harvestDelay = harvestSeconds * TO_MILLIS

  // If there was a previous harvest, we want to schedule the next one based on
  // its start time.
  const lastHarvestStart = this._lastHarvest && this._lastHarvest.startTime
  if (lastHarvestStart) {
    const timeSinceHarvest = Date.now() - this._lastHarvest.startTime
    harvestDelay = Math.max(0, harvestDelay - timeSinceHarvest)
  }

  logger.trace(
    'Scheduling harvester. ' +
    `Last harvest start: ${lastHarvestStart}. Next harvest delay: ${harvestDelay}`
  )

  this.harvesterHandle = setTimeout(function doHarvest() {
    // Agent#harvest handles scheduling the next harvest and properly reacting to
    // any errors or commands. All we need to do is note any errors it spits out.
    agent.harvest(function harvestError(error) {
      if (error) {
        logger.warn(error, 'Error on submission to New Relic.')
      }
    })
  }, harvestDelay)

  this.harvesterHandle.unref()
}

/**
 * `agent_enabled` changed. This will generally only happen because of a high
 * security mode mismatch between the agent and the collector. This only
 * expects to have to stop the agent. No provisions have been made, nor
 * testing have been done to make sure it is safe to start the agent back up.
 */
Agent.prototype._enabledChange = function _enabledChange() {
  if (this.config.agent_enabled === false) {
    logger.warn('agent_enabled has been changed to false, stopping the agent.')
    this.stop(function nop() {})
  }
}

/**
 * Report new settings to collector after a configuration has changed. This
 * always occurs after handling a response from a connect call.
 */
Agent.prototype._configChange = function _configChange() {
  this.collector.reportSettings()
}

Agent.prototype._addIntrinsicAttrsFromTransaction = _addIntrinsicAttrsFromTransaction

function _addIntrinsicAttrsFromTransaction(transaction) {
  const intrinsicAttributes = {
    webDuration: transaction.timer.getDurationInMillis() / 1000,
    timestamp: transaction.timer.start,
    name: transaction.getFullName(),
    duration: transaction.timer.getDurationInMillis() / 1000,
    totalTime: transaction.trace.getTotalTimeDurationInMillis() / 1000,
    type: 'Transaction',
    error: transaction.hasErrors()
  }

  let metric = transaction.metrics.getMetric(NAMES.QUEUETIME)
  if (metric) {
    intrinsicAttributes.queueDuration = metric.total
  }

  metric = transaction.metrics.getMetric(NAMES.EXTERNAL.ALL)
  if (metric) {
    intrinsicAttributes.externalDuration = metric.total
    intrinsicAttributes.externalCallCount = metric.callCount
  }

  metric = transaction.metrics.getMetric(NAMES.DB.ALL)
  if (metric) {
    intrinsicAttributes.databaseDuration = metric.total
    intrinsicAttributes.databaseCallCount = metric.callCount
  }

  if (this.config.distributed_tracing.enabled) {
    transaction.addDistributedTraceIntrinsics(intrinsicAttributes)
    if (transaction.parentSpanId) {
      intrinsicAttributes.parentSpanId = transaction.parentSpanId
    }

    if (transaction.parentId) {
      intrinsicAttributes.parentId = transaction.parentId
    }
  } else if (
    this.config.cross_application_tracer.enabled &&
    !transaction.invalidIncomingExternalTransaction && (
      transaction.referringTransactionGuid ||
      transaction.includesOutboundRequests()
    )
  ) {
    intrinsicAttributes['nr.guid'] = transaction.id
    intrinsicAttributes['nr.tripId'] = transaction.tripId || transaction.id
    intrinsicAttributes['nr.pathHash'] = hashes.calculatePathHash(
      this.config.applications()[0],
      transaction.getFullName(),
      transaction.referringPathHash
    )
    if (transaction.referringPathHash) {
      intrinsicAttributes['nr.referringPathHash'] = transaction.referringPathHash
    }
    if (transaction.referringTransactionGuid) {
      var refId = transaction.referringTransactionGuid
      intrinsicAttributes['nr.referringTransactionGuid'] = refId
    }
    var alternatePathHashes = transaction.alternatePathHashes()
    if (alternatePathHashes) {
      intrinsicAttributes['nr.alternatePathHashes'] = alternatePathHashes
    }
    if (transaction.baseSegment && transaction.type === 'web') {
      var apdex = (
        this.config.web_transactions_apdex[transaction.getFullName()] ||
        this.config.apdex_t
      )
      var duration = transaction.baseSegment.getDurationInMillis() / 1000
      intrinsicAttributes['nr.apdexPerfZone'] = calculateApdexZone(duration, apdex)
    }
  }

  if (transaction.syntheticsData) {
    intrinsicAttributes['nr.syntheticsResourceId'] = transaction.syntheticsData.resourceId
    intrinsicAttributes['nr.syntheticsJobId'] = transaction.syntheticsData.jobId
    intrinsicAttributes['nr.syntheticsMonitorId'] = transaction.syntheticsData.monitorId
  }

  return intrinsicAttributes
}

function calculateApdexZone(duration, apdexT) {
  if (duration <= apdexT) {
    return 'S' // satisfied
  }

  if (duration <= apdexT * 4) {
    return 'T' // tolerating
  }

  return 'F' // frustrated
}

Agent.prototype._addEventFromTransaction = function _addEventFromTransaction(tx) {
  if (!this.config.transaction_events.enabled) return

  const intrinsicAttributes = this._addIntrinsicAttrsFromTransaction(tx)
  const userAttributes = tx.trace.custom.get(DESTINATIONS.TRANS_EVENT)
  const agentAttributes = tx.trace.attributes.get(DESTINATIONS.TRANS_EVENT)

  const event = [
    intrinsicAttributes,
    userAttributes,
    agentAttributes
  ]

  this.events.add(event, tx.priority || Math.random())
}

/**
 * Put all the logic for handing finalized transactions off to the tracers and
 * metric collections in one place.
 *
 * @param {Transaction} transaction Newly-finalized transaction.
 */
Agent.prototype._transactionFinished = function _transactionFinished(transaction) {
  // Allow the API to explicitly set the ignored status.
  if (transaction.forceIgnore !== null) {
    transaction.ignore = transaction.forceIgnore
  }

  if (!transaction.ignore) {
    if (transaction.forceIgnore === false) {
      logger.debug('Explicitly not ignoring %s (%s).', transaction.name, transaction.id)
    }
    this.metrics.merge(transaction.metrics)

    this.errors.onTransactionFinished(transaction)

    this.traces.add(transaction)

    const trace = transaction.trace
    trace.intrinsics = transaction.getIntrinsicAttributes()

    this._addEventFromTransaction(transaction)
  } else if (transaction.forceIgnore === true) {
    logger.debug('Explicitly ignoring %s (%s).', transaction.name, transaction.id)
  } else {
    logger.debug('Ignoring %s (%s).', transaction.name, transaction.id)
  }

  --this.activeTransactions
  this.totalActiveSegments -= transaction.numSegments
  this.segmentsClearedInHarvest += transaction.numSegments
}

Agent.prototype.setLambdaArn = function setLambdaArn(arn) {
  if (this.collector instanceof ServerlessCollector) {
    this.collector.setLambdaArn(arn)
  }
}

/**
 * Get the current transaction (if there is one) from the tracer.
 *
 * @returns {Transaction} The current transaction.
 */
Agent.prototype.getTransaction = function getTransaction() {
  return this.tracer.getTransaction()
}

Agent.prototype.recordSupportability = function recordSupportability(name, value) {
  const metric = this.metrics.getOrCreateMetric(NAMES.SUPPORTABILITY.PREFIX + name)
  if (value != null) {
    metric.recordValue(value)
  } else {
    metric.incrementCallCount()
  }
}

Agent.prototype._listenForConfigChanges = function _listenForConfigChanges() {
  const self = this
  this.config.on('apdex_t', this._apdexTChange.bind(this))
  this.config.on('agent_enabled', this._enabledChange.bind(this))
  this.config.on('change', this._configChange.bind(this))
  this.config.on('metric_name_rules', function updateMetricNameNormalizer() {
    self.metricNameNormalizer.load.apply(self.metricNameNormalizer, arguments)
  })
  this.config.on('transaction_name_rules', function updateTransactionNameNormalizer() {
    self.transactionNameNormalizer.load.apply(self.transactionNameNormalizer, arguments)
  })
  this.config.on('url_rules', function updateUrlNormalizer() {
    self.urlNormalizer.load.apply(self.urlNormalizer, arguments)
  })
  this.config.on('transaction_segment_terms', function updateSegmentNormalizer() {
    self.txSegmentNormalizer.load.apply(self.txSegmentNormalizer, arguments)
  })
  this.config.on('sampling_target', function updateSamplingTarget(target) {
    self.transactionSampler.samplingTarget = target
  })
  this.config.on(
    'sampling_target_period_in_seconds',
    function updateSamplePeriod(period) {
      self.transactionSampler.samplingPeriod = period * 1000
    }
  )

  // TODO: remove and replace limits with harvest config (below),
  // when aggregation wired up.
  this.config.on(
    'transaction_events.max_samples_per_minute',
    function updateEventSampleLimit(maxSamples) {
      self.events.setLimit(maxSamples)
    }
  )

  this.config.on('event_harvest_config', function onHarvestConfigReceived(harvestConfig) {
    // TODO: remove when fully integrated
    if (!self.config.feature_flag.event_harvest_config) {
      return
    }

    const isValid = harvestConfigValidator.isValidHarvestConfig(harvestConfig)
    if (isValid) {
      logger.info(
        'Valid event_harvest_config received. Updating harvest cycles.',
        harvestConfig
      )

      // TODO: update harvest values.

      generateEventHarvestSupportMetrics(self, harvestConfig)
    } else {
      logger.warn('Invalid event_harvest_config received.', harvestConfig)

      generateMissingEventHarvestConfigSupportMetric(self)
    }
  })
}

function generateEventHarvestSupportMetrics(agent, harvestConfig) {
  const harvestLimits = harvestConfig.harvest_limits

  const harvestNames = NAMES.EVENT_HARVEST
  const harvestLimitNames = harvestNames.HARVEST_LIMIT

  const reportPeriodMetric = agent.metrics.getOrCreateMetric(harvestNames.REPORT_PERIOD)
  reportPeriodMetric.incrementCallCount(harvestConfig.report_period_ms)

  const analyticLimitMetric = agent.metrics.getOrCreateMetric(harvestLimitNames.ANALYTIC)
  analyticLimitMetric.incrementCallCount(harvestLimits.analytic_event_data)

  const customLimitMetric = agent.metrics.getOrCreateMetric(harvestLimitNames.CUSTOM)
  customLimitMetric.incrementCallCount(harvestLimits.custom_event_data)

  const errorLimitMetric = agent.metrics.getOrCreateMetric(harvestLimitNames.ERROR)
  errorLimitMetric.incrementCallCount(harvestLimits.error_event_data)
}

function generateMissingEventHarvestConfigSupportMetric(agent) {
  const missingMetricName = 'Supportability/Agent/Collector/MissingEventHarvestConfig'

  const missingConfigMetric = agent.metrics.getOrCreateMetric(missingMetricName)
  missingConfigMetric.incrementCallCount()
}

module.exports = Agent<|MERGE_RESOLUTION|>--- conflicted
+++ resolved
@@ -227,14 +227,11 @@
       // TODO: likely want one place of handling this...
       // once consolidate. Either 'on x updated' events or like this
       agent.errors.reconfigure(agent.config)
-<<<<<<< HEAD
       agent.traces.reconfigure(agent.config)
       const enableTraces = agent.config.transaction_tracer.enabled
         && agent.config.collect_traces
-=======
       agent.customEventAggregator.reconfigure(agent.config)
 
->>>>>>> dd8fe198
       agent.setState('started')
       const config = response.payload
       if (agent.config.no_immediate_harvest) {
@@ -266,17 +263,14 @@
           function joinCallbacks() {
             if (++done === numAggregators) {
               agent.errors.start()
-<<<<<<< HEAD
               if (enableTraces) {
                 agent.traces.start()
               }
-=======
 
               if (agent.config.custom_insights_events.enabled) {
                 agent.customEventAggregator.start()
               }
 
->>>>>>> dd8fe198
               callback(harvestError, config)
             }
           }
@@ -363,11 +357,8 @@
   this.setState('stopping')
 
   this.errors.stop()
-<<<<<<< HEAD
   this.traces.stop()
-=======
   this.customEventAggregator.stop()
->>>>>>> dd8fe198
 
   this._stopHarvester()
   sampler.stop()
@@ -549,11 +540,8 @@
   // "Sends" data to the serverless collector collection
   this.errors.traceAggregator.send()
   this.errors.eventAggregator.send()
-<<<<<<< HEAD
   this.traces.send()
-=======
   this.customEventAggregator.send()
->>>>>>> dd8fe198
 
   // Write serverless output
   collector.flushPayloadSync()
@@ -599,14 +587,6 @@
   )
   this.events = new PriorityQueue(this.config.transaction_events.max_samples_per_minute)
 
-<<<<<<< HEAD
-  this.customEvents = new PriorityQueue(
-    this.config.custom_insights_events.max_samples_stored
-  )
-
-=======
-  this.traces.reset()
->>>>>>> dd8fe198
   this.queries = new QueryTracer(this.config)
   this.spans.clearEvents()
 }
