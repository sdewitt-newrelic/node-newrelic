'use strict'

const AdaptiveSampler = require('./adaptive-sampler')
const CollectorAPI = require('./collector/api')
const ServerlessCollector = require('./collector/serverless')
const DESTINATIONS = require('./config/attribute-filter').DESTINATIONS
const CustomEventAggregator = require('./custom-events/custom-event-aggregator')
const ErrorCollector = require('./errors/error-collector')
const ErrorTraceAggregator = require('./errors/error-trace-aggregator')
const ErrorEventAggregator = require('./errors/error-event-aggregator')
const EventEmitter = require('events').EventEmitter
const Harvest = require('./harvest')
const hashes = require('./util/hashes')
const logger = require('./logger')
const MetricMapper = require('./metrics/mapper')
const MetricNormalizer = require('./metrics/normalizer')
const Metrics = require('./metrics')
const NAMES = require('./metrics/names')
const PriorityQueue = require('./priority-queue')
const QueryTracer = require('./db/tracer')
const sampler = require('./sampler')
const SpanEventAggregator = require('./spans/span-event-aggregator')
const TraceAggregator = require('./transaction/trace/aggregator')
const Tracer = require('./transaction/tracer')
const TxSegmentNormalizer = require('./metrics/normalizer/tx_segment')
const uninstrumented = require('./uninstrumented')
const util = require('util')
const harvestConfigValidator = require('./config/harvest-config-validator')

const AGENT_RUN_BEHAVIOR = require('./collector/response').AGENT_RUN_BEHAVIOR

// Map of valid states to whether or not data collection is valid
const STATES = {
  stopped: false,
  starting: true,
  connecting: true,
  connected: true,
  started: true,
  disconnected: false,
  stopping: false,
  errored: false
}

// just to make clear what's going on
const TO_MILLIS = 1e3

const MAX_ERROR_TRACES_DEFAULT = 20
const SPAN_EVENT_LIMIT = 1000
const INITIAL_HARVEST_DELAY_MS = 1000

/**
 * There's a lot of stuff in this constructor, due to Agent acting as the
 * orchestrator for New Relic within instrumented applications.
 *
 * This constructor can throw if, for some reason, the configuration isn't
 * available. Don't try to recover here, because without configuration the
 * agent can't be brought up to a useful state.
 */
function Agent(config) {
  EventEmitter.call(this)

  if (!config) throw new Error('Agent must be created with a configuration!')

  // The agent base attributes which last throughout its lifetime.
  this._state = 'stopped'
  this.config = config
  this.environment = require('./environment')
  this.version = this.config.version

  if (config.serverless_mode.enabled) {
    // TODO: once all harvesting is done through aggregators,
    // change the ServerlessCollector to no longer rely on the harvest class.
    this.collector = new ServerlessCollector(this)
  } else {
    this.collector = new CollectorAPI(this)
  }

  // Reset the agent to add all the sub-objects it needs. These object are the
  // ones that get re-created if the agent is told to restart from the collector.
  this.events = null

  this.mapper = new MetricMapper()
  this.metricNameNormalizer = new MetricNormalizer(this.config, 'metric name')
  this.metrics = new Metrics(this.config.apdex_t, this.mapper, this.metricNameNormalizer)
  // Open tracing.
  this.spanEventAggregator = new SpanEventAggregator({
    periodMs: config.event_harvest_config.report_period_ms,
    limit: SPAN_EVENT_LIMIT
  },
  this.collector,
  this.metrics)

  this.transactionNameNormalizer = new MetricNormalizer(this.config, 'transaction name')
  // Segment term based tx renaming for MGI mitigation.
  this.txSegmentNormalizer = new TxSegmentNormalizer()

  // User naming and ignoring rules.
  this.urlNormalizer = new MetricNormalizer(this.config, 'URL')
  this.userNormalizer = new MetricNormalizer(this.config, 'user')
  this.userNormalizer.loadFromConfig()

  this.customEventAggregator = new CustomEventAggregator(
    {
      periodMs: config.event_harvest_config.report_period_ms,
      limit: config.event_harvest_config.harvest_limits.custom_event_data
    },
    this.collector,
    this.metrics
  )

  const errorTraceAggregator = new ErrorTraceAggregator(
    {
      periodMs: config.event_harvest_config.report_period_ms,
      limit: MAX_ERROR_TRACES_DEFAULT
    },
    this.collector
  )

  const errorEventAggregator =  new ErrorEventAggregator(
    {
      periodMs: config.event_harvest_config.report_period_ms,
      limit: config.event_harvest_config.harvest_limits.error_event_data
    },
    this.collector,
    this.metrics
  )

  this.errors = new ErrorCollector(
    config,
    errorTraceAggregator,
    errorEventAggregator,
    this.metrics
  )

  this._resetEvents()

  // Transaction tracing.
  this.tracer = new Tracer(this)
  this.traces = new TraceAggregator(this.config)
  this.transactionSampler = new AdaptiveSampler({
    agent: this,
    serverless: config.serverless_mode.enabled,
    period: config.sampling_target_period_in_seconds * 1000,
    target: config.sampling_target
  })

  // Query tracing.
  this.queries = new QueryTracer(this.config)

  // Set up all the configuration events the agent needs to listen for.
  this._listenForConfigChanges()

  // Entity tracking metrics.
  this.totalActiveSegments = 0
  this.segmentsCreatedInHarvest = 0
  this.segmentsClearedInHarvest = 0
  this.activeTransactions = 0
  this.transactionsCreatedInHarvest = 0

  // Harvest attributes.
  this.harvesterHandle = null
  this._lastHarvest = null

  // Finally, add listeners for the agent's own events.
  this.on('transactionFinished', this._transactionFinished.bind(this))
}
util.inherits(Agent, EventEmitter)

/**
 * The agent is meant to only exist once per application, but the singleton is
 * managed by index.js. An agent will be created even if the agent's disabled by
 * the configuration.
 *
 * @config {boolean} agent_enabled Whether to start up the agent.
 *
 * @param {Function} callback Continuation and error handler.
 */
Agent.prototype.start = function start(callback) {
  if (!callback) throw new TypeError('callback required!')

  const agent = this

  this.setState('starting')

  if (this.config.agent_enabled !== true) {
    logger.warn('The New Relic Node.js agent is disabled by its configuration. ' +
                'Not starting!')

    this.setState('stopped')
    return process.nextTick(callback)
  }

  sampler.start(agent)

  if (this.config.serverless_mode.enabled) {
    return this._serverlessModeStart(callback)
  }

  if (!this.config.license_key) {
    logger.error('A valid account license key cannot be found. ' +
                 'Has a license key been specified in the agent configuration ' +
                 'file or via the NEW_RELIC_LICENSE_KEY environment variable?')

    this.setState('errored')
    sampler.stop()
    return process.nextTick(function onNextTick() {
      callback(new Error('Not starting without license key!'))
    })
  }

  logger.info('Starting New Relic for Node.js connection process.')

  this.collector.connect(function onConnect(error, response) {
    if (error || response.shouldShutdownRun()) {
      agent.setState('errored')
      sampler.stop()
      callback(
        error || new Error('Failed to connect to collector'),
        response && response.payload
      )
      return
    }

    if (agent.collector.isConnected()) {
      // TODO: likely want one place of handling this...
      // once consolidate. Either 'on x updated' events or like this
      agent.errors.reconfigure(agent.config)
<<<<<<< HEAD
      agent.spanEventAggregator.reconfigure(agent.config)
=======
      agent.customEventAggregator.reconfigure(agent.config)
>>>>>>> 4373f791

      agent.setState('started')
      const config = response.payload

      if (agent.config.no_immediate_harvest) {
        agent._scheduleHarvester(agent.config.data_report_period)
        agent.errors.start()

<<<<<<< HEAD
        if (agent.config.distributed_tracing.enabled &&
            agent.config.span_events.enabled) {
          agent.spanEventAggregator.start()
=======
        if (agent.config.custom_insights_events.enabled) {
          agent.customEventAggregator.start()
>>>>>>> 4373f791
        }

        callback(null, config)
      } else {
        // Harvest immediately for quicker data display, but after at least 1
        // second or the collector will throw away the data.
        //
        // NOTE: this setTimeout is deliberately NOT unref'd due to it being
        // the last step in the Agent startup process
        setTimeout(function afterTimeout() {
          logger.info(`Starting initial ${INITIAL_HARVEST_DELAY_MS}ms harvest.`)

          let done = 0
          let harvestError = null

          let numAggregators = 1

          function joinCallbacks() {
            if (++done === numAggregators) {
              agent.errors.start()

<<<<<<< HEAD
              if (agent.config.distributed_tracing.enabled &&
                  agent.config.span_events.enabled) {
                agent.spanEventAggregator.start()
=======
              if (agent.config.custom_insights_events.enabled) {
                agent.customEventAggregator.start()
>>>>>>> 4373f791
              }

              callback(harvestError, config)
            }
          }

          // TODO: plumb config through to aggregators so they can do their own checking.
<<<<<<< HEAD
          if (agent.config.distributed_tracing.enabled &&
              agent.config.span_events.enabled) {
            numAggregators++
            agent.spanEventAggregator.once(
              'finished span_event_data data send.',
              joinCallbacks
            )
            agent.spanEventAggregator.send()
=======
          if (agent.config.custom_insights_events.enabled) {
            numAggregators++
            agent.customEventAggregator.once(
              'finished custom_event_data data send.',
              joinCallbacks
            )
            agent.customEventAggregator.send()
>>>>>>> 4373f791
          }

          const errorCollectorEnabled =
            agent.config.error_collector && agent.config.error_collector.enabled

          if (errorCollectorEnabled && agent.config.collect_errors) {
            ++numAggregators
            agent.errors.traceAggregator.once(
              'finished error_data data send.',
              joinCallbacks
            )
            agent.errors.traceAggregator.send()
          }

          if (errorCollectorEnabled && agent.config.error_collector.capture_events) {
            ++numAggregators
            agent.errors.eventAggregator.once(
              'finished error_event_data data send.',
              joinCallbacks
            )
            agent.errors.eventAggregator.send()
          }

          agent.harvest(function onHarvest(err) {
            harvestError = err
            joinCallbacks()
          })
        }, INITIAL_HARVEST_DELAY_MS)
      }
    } else {
      callback(new Error('Collector did not connect and did not error'))
    }
  })
}

/**
 *  Bypasses standard collector connection by immediately invoking the startup
 *  callback, after gathering local environment details.
 *
 * @param {Function} callback
 */
Agent.prototype._serverlessModeStart = function _serverlessModeStart(callback) {
  logger.info(
    'New Relic for Node.js starting in serverless mode -- skipping connection process.'
  )

  setImmediate(() => callback(null, this.config))
}

/**
 * Any memory claimed by the agent will be retained after stopping.
 *
 * FIXME: make it possible to dispose of the agent, as well as do a
 * "hard" restart. This requires working with shimmer to strip the
 * current instrumentation and patch to the module loader.
 */
Agent.prototype.stop = function stop(callback) {
  if (!callback) throw new TypeError('callback required!')

  const agent = this

  this.setState('stopping')

  this.errors.stop()
<<<<<<< HEAD
  this.spanEventAggregator.stop()
=======
  this.customEventAggregator.stop()
>>>>>>> 4373f791

  this._stopHarvester()
  sampler.stop()

  if (this.collector.isConnected()) {
    this.collector.shutdown(function onShutdown(error) {
      if (error) {
        agent.setState('errored')
        logger.warn(error, 'Got error shutting down connection to New Relic:')
      } else {
        agent.setState('stopped')
        logger.info('Stopped New Relic for Node.js.')
      }

      callback(error)
    })
  } else {
    logger.trace('Collector was not connected, invoking callback.')

    process.nextTick(callback)
  }
}

/**
 * Resets queries.
 *
 * @param {boolean} forceReset
 *   Flag signalling unconditional reset, sent during LASP application.
 */
Agent.prototype._resetQueries = function resetQueries(forceReset) {
  if (!this.queries || forceReset) {
    this.queries = new QueryTracer(this.config)
  }
}

Agent.prototype._resetErrors = function resetErrors() {
  this.errors.clearAll()

  // TODO: is this still necessary?
  // Likely do more direct with new config
  this.errors.reconfigure(this.config)
}

/**
 * Resets events.
 */
Agent.prototype._resetEvents = function resetEvents() {
  // TODO: Same pattern as _resetErrors for clearing. Not responsibility of
  // agent to new up collection.
  if (!this.events) {
    this.events = new PriorityQueue()
  }

  this.events.setLimit(this.config.transaction_events.max_samples_per_minute)
}

/**
 * Resets custom events.
 *
 * @param {boolean} forceReset
 *   Flag signalling unconditional reset, sent during LASP application.
 */
Agent.prototype._resetCustomEvents = function resetCustomEvents() {
  this.customEventAggregator.clear()
}

/**
 * On agent startup, an interval timer is started that calls this method once
 * a minute, which in turn invokes the pieces of the harvest cycle. It calls
 * the various collector API methods in order, bailing out if one of them fails,
 * to ensure that the agents don't pummel the collector if it's already
 * struggling.
 */
Agent.prototype.harvest = function harvest(callback) {
  logger.trace('Peparing to harvest.')

  if (!callback) {
    throw new TypeError('callback required!')
  }

  // Generate metrics for this harvest and then check we are connected to the
  // collector.
  this._generateHarvestMetrics()

  if (!this.collector.isConnected()) {
    logger.trace('Collector not connected.')

    return setImmediate(function immediatelyError() {
      callback(new Error('Not connected to New Relic!'))
    })
  }

  // We have a connection, create a new harvest.
  this.emit('harvestStarted')
  logger.info('Harvest started.')

  this._lastHarvest = new Harvest(this)
  this._lastHarvest.prepare(Harvest.ALL_ENDPOINTS)

  // Reset all our collections. The harvest has all the data it needs at this point.
  this._resetHarvestables()

  // Send the harvest!
  const collector = this.collector
  const agent = this

  logger.trace('Sending harvest data...')
  this._lastHarvest.send(function afterHarvest(err, agentRunAction) {
    // Do we need to do anything to the agent run?
    if (agentRunAction === AGENT_RUN_BEHAVIOR.SHUTDOWN) {
      agent.emit('harvestFinished')
      logger.info('Harvest finished. Shutdown requested.')

      agent.stop(function afterStop(stopError) {
        const shutdownError = stopError || err
        callback(shutdownError)
      })
    } else if (agentRunAction === AGENT_RUN_BEHAVIOR.RESTART) {
      logger.info('Restart requested. Harvest will complete upon restart finish.')

      collector.restart(function afterRestart(restartError) {
        // TODO: What if preconnect/connect respond with shutdown here?
        if (restartError) {
          logger.warn('Failed to restart agent run after harvest')
          callback(restartError)
        } else {
          logger.trace('Restart succeeded. Finishing harvest.')
          _finish(err)
        }
      })
    } else {
      logger.trace('Data sent successfully. Finishing harvest.')
      _finish(err)
    }

    function _finish(error) {
      agent.emit('harvestFinished')
      logger.info('Harvest finished.')

      agent._scheduleHarvester(agent.config.data_report_period)
      callback(error)
    }
  })
}

/**
 * This method invokes a harvest synchronously.
 *
 * NOTE: this doesn't currently work outside of serverless mode.
 */
Agent.prototype.harvestSync = function harvestSync() {
  logger.trace('Peparing to harvest.')

  // Generate metrics for this harvest and then check we are connected to the
  // collector.
  this._generateHarvestMetrics()

  if (!this.collector.isConnected()) {
    throw new Error('Sync harvest not connected/enabled!')
  }

  // We have a connection, create a new harvest.
  this.emit('harvestStarted')
  logger.info('Harvest started.')

  this._lastHarvest = new Harvest(this)
  this._lastHarvest.prepare(Harvest.ALL_ENDPOINTS)

  // Reset all our collections. The harvest has all the data it needs at this point.
  this._resetHarvestables()

  const collector = this.collector
  const agent = this

  // Populate serverless collector from harvest steps
  const payloads = this._lastHarvest.getPayloads()
  collector.populateDataSync(payloads)

  // "Sends" data to the serverless collector collection
  this.errors.traceAggregator.send()
  this.errors.eventAggregator.send()
<<<<<<< HEAD
  this.spanEventAggregator.send()
=======
  this.customEventAggregator.send()
>>>>>>> 4373f791

  // Write serverless output
  collector.flushPayloadSync()

  agent.emit('harvestFinished')
  logger.info('Harvest finished.')
}

Agent.prototype._generateHarvestMetrics = function _generateHarvestMetrics() {
  // Note some information about the size of this harvest.
  if (logger.traceEnabled()) {
    logger.trace({
      segmentTotal: this.totalActiveSegments,
      harvestCreated: this.segmentsCreatedInHarvest,
      harvestCleared: this.segmentsClearedInHarvest,
      activeTransactions: this.activeTransactions,
      spansCollected: this.spanEventAggregator.length,
      spansSeen: this.spanEventAggregator.seen
    }, 'Entity stats on harvest')
  }
  this.recordSupportability(
    'Nodejs/Transactions/Created',
    this.transactionsCreatedInHarvest
  )

  // Send uninstrumented supportability metrics every harvest cycle
  uninstrumented.createMetrics(this.metrics)

  // Reset the counters.
  this.segmentsCreatedInHarvest = 0
  this.segmentsClearedInHarvest = 0
  this.transactionsCreatedInHarvest = 0
}

Agent.prototype._resetHarvestables = function _resetHarvestables() {
  // TODO: Make each aggregator able to compose its own payload and clean itself
  // up. Then the Harvest class can just iterate over all aggregations without
  // having to know bespoke reset information.
  this.metrics = new Metrics(
    this.config.apdex_t,
    this.mapper,
    this.metricNameNormalizer
  )
  this.events = new PriorityQueue(this.config.transaction_events.max_samples_per_minute)

  this.traces.reset()
  this.queries = new QueryTracer(this.config)
}

/**
 * Public interface for passing configuration data from the collector
 * on to the configuration, in an effort to keep them at least somewhat
 * decoupled.
 *
 * @param {object} configuration New config JSON from the collector.
 */
Agent.prototype.reconfigure = function reconfigure(configuration) {
  if (!configuration) throw new TypeError('must pass configuration')

  this.config.onConnect(configuration)
}

/**
 * Set the current state of the agent. Some states will not allow the
 * creation of Transactions.
 *
 * @param {string} newState The new state of the agent.
 */
Agent.prototype.setState = function setState(newState) {
  if (!STATES.hasOwnProperty(newState)) {
    throw new TypeError('Invalid state ' + newState)
  }

  logger.info('Agent state changed from %s to %s.', this._state, newState)
  this._state = newState
  this.emit(this._state)
}

/**
 * Return true if the agent is in a run state that can collect and
 * process data.
 */
Agent.prototype.canCollectData = function canCollectData() {
  return STATES[this._state]
}

/**
 * Server-side configuration value.
 *
 * @param {number} apdexT Apdex tolerating value, in seconds.
 */
Agent.prototype._apdexTChange = function _apdexTChange(apdexT) {
  logger.debug('Apdex tolerating value changed to %s.', apdexT)
  this.metrics.apdexT = apdexT
}

/**
 * Server-side configuration value. When run, forces a harvest cycle
 * so as to not cause the agent to go too long without reporting.
 *
 * @param {number} interval Time in seconds between harvest runs.
 */
Agent.prototype._harvesterIntervalChange = _harvesterIntervalChange

function _harvesterIntervalChange(interval, callback) {
  const agent = this

  // only change the setup if the harvester is currently running
  if (this.harvesterHandle) {
    // force a harvest now, to be safe
    this.harvest(function onHarvest(error) {
      agent._restartHarvester(interval)
      if (callback) callback(error)
    })
  } else if (callback) {
    process.nextTick(callback)
  }
}

/**
 * Restart the harvest cycle timer.
 *
 * @param {number} harvestSeconds How many seconds between harvests.
 */
Agent.prototype._restartHarvester = function _restartHarvester(harvestSeconds) {
  logger.trace('Restarting harvester.')

  this._stopHarvester()
  this._scheduleHarvester(harvestSeconds)
}

/**
 * Safely stop the harvest cycle timer.
 */
Agent.prototype._stopHarvester = function _stopHarvester() {
  logger.trace('Stopping harvester.')

  if (this.harvesterHandle) {
    clearTimeout(this.harvesterHandle)
  }
  this._lastHarvest = null
  this.harvesterHandle = null
}

/**
 * Safely start the harvest cycle timer, and ensure that the harvest
 * cycle won't keep an application from exiting if nothing else is
 * happening to keep it up.
 *
 * @param {number} harvestSeconds - How many seconds between harvests.
 */
Agent.prototype._scheduleHarvester = function _scheduleHarvester(harvestSeconds) {
  // TODO: If this has to persist for an extended time, prevent rescheduling when
  // agent is in a 'stopping' or 'stopped' state.

  const agent = this
  let harvestDelay = harvestSeconds * TO_MILLIS

  // If there was a previous harvest, we want to schedule the next one based on
  // its start time.
  const lastHarvestStart = this._lastHarvest && this._lastHarvest.startTime
  if (lastHarvestStart) {
    const timeSinceHarvest = Date.now() - this._lastHarvest.startTime
    harvestDelay = Math.max(0, harvestDelay - timeSinceHarvest)
  }

  logger.trace(
    'Scheduling harvester. ' +
    `Last harvest start: ${lastHarvestStart}. Next harvest delay: ${harvestDelay}`
  )

  this.harvesterHandle = setTimeout(function doHarvest() {
    // Agent#harvest handles scheduling the next harvest and properly reacting to
    // any errors or commands. All we need to do is note any errors it spits out.
    agent.harvest(function harvestError(error) {
      if (error) {
        logger.warn(error, 'Error on submission to New Relic.')
      }
    })
  }, harvestDelay)

  this.harvesterHandle.unref()
}

/**
 * `agent_enabled` changed. This will generally only happen because of a high
 * security mode mismatch between the agent and the collector. This only
 * expects to have to stop the agent. No provisions have been made, nor
 * testing have been done to make sure it is safe to start the agent back up.
 */
Agent.prototype._enabledChange = function _enabledChange() {
  if (this.config.agent_enabled === false) {
    logger.warn('agent_enabled has been changed to false, stopping the agent.')
    this.stop(function nop() {})
  }
}

/**
 * Report new settings to collector after a configuration has changed. This
 * always occurs after handling a response from a connect call.
 */
Agent.prototype._configChange = function _configChange() {
  this.collector.reportSettings()
}

Agent.prototype._addIntrinsicAttrsFromTransaction = _addIntrinsicAttrsFromTransaction

function _addIntrinsicAttrsFromTransaction(transaction) {
  const intrinsicAttributes = {
    webDuration: transaction.timer.getDurationInMillis() / 1000,
    timestamp: transaction.timer.start,
    name: transaction.getFullName(),
    duration: transaction.timer.getDurationInMillis() / 1000,
    totalTime: transaction.trace.getTotalTimeDurationInMillis() / 1000,
    type: 'Transaction',
    error: transaction.hasErrors()
  }

  let metric = transaction.metrics.getMetric(NAMES.QUEUETIME)
  if (metric) {
    intrinsicAttributes.queueDuration = metric.total
  }

  metric = transaction.metrics.getMetric(NAMES.EXTERNAL.ALL)
  if (metric) {
    intrinsicAttributes.externalDuration = metric.total
    intrinsicAttributes.externalCallCount = metric.callCount
  }

  metric = transaction.metrics.getMetric(NAMES.DB.ALL)
  if (metric) {
    intrinsicAttributes.databaseDuration = metric.total
    intrinsicAttributes.databaseCallCount = metric.callCount
  }

  if (this.config.distributed_tracing.enabled) {
    transaction.addDistributedTraceIntrinsics(intrinsicAttributes)
    if (transaction.parentSpanId) {
      intrinsicAttributes.parentSpanId = transaction.parentSpanId
    }

    if (transaction.parentId) {
      intrinsicAttributes.parentId = transaction.parentId
    }
  } else if (
    this.config.cross_application_tracer.enabled &&
    !transaction.invalidIncomingExternalTransaction && (
      transaction.referringTransactionGuid ||
      transaction.includesOutboundRequests()
    )
  ) {
    intrinsicAttributes['nr.guid'] = transaction.id
    intrinsicAttributes['nr.tripId'] = transaction.tripId || transaction.id
    intrinsicAttributes['nr.pathHash'] = hashes.calculatePathHash(
      this.config.applications()[0],
      transaction.getFullName(),
      transaction.referringPathHash
    )
    if (transaction.referringPathHash) {
      intrinsicAttributes['nr.referringPathHash'] = transaction.referringPathHash
    }
    if (transaction.referringTransactionGuid) {
      var refId = transaction.referringTransactionGuid
      intrinsicAttributes['nr.referringTransactionGuid'] = refId
    }
    var alternatePathHashes = transaction.alternatePathHashes()
    if (alternatePathHashes) {
      intrinsicAttributes['nr.alternatePathHashes'] = alternatePathHashes
    }
    if (transaction.baseSegment && transaction.type === 'web') {
      var apdex = (
        this.config.web_transactions_apdex[transaction.getFullName()] ||
        this.config.apdex_t
      )
      var duration = transaction.baseSegment.getDurationInMillis() / 1000
      intrinsicAttributes['nr.apdexPerfZone'] = calculateApdexZone(duration, apdex)
    }
  }

  if (transaction.syntheticsData) {
    intrinsicAttributes['nr.syntheticsResourceId'] = transaction.syntheticsData.resourceId
    intrinsicAttributes['nr.syntheticsJobId'] = transaction.syntheticsData.jobId
    intrinsicAttributes['nr.syntheticsMonitorId'] = transaction.syntheticsData.monitorId
  }

  return intrinsicAttributes
}

function calculateApdexZone(duration, apdexT) {
  if (duration <= apdexT) {
    return 'S' // satisfied
  }

  if (duration <= apdexT * 4) {
    return 'T' // tolerating
  }

  return 'F' // frustrated
}

Agent.prototype._addEventFromTransaction = function _addEventFromTransaction(tx) {
  if (!this.config.transaction_events.enabled) return

  const intrinsicAttributes = this._addIntrinsicAttrsFromTransaction(tx)
  const userAttributes = tx.trace.custom.get(DESTINATIONS.TRANS_EVENT)
  const agentAttributes = tx.trace.attributes.get(DESTINATIONS.TRANS_EVENT)

  const event = [
    intrinsicAttributes,
    userAttributes,
    agentAttributes
  ]

  this.events.add(event, tx.priority || Math.random())
}

/**
 * Put all the logic for handing finalized transactions off to the tracers and
 * metric collections in one place.
 *
 * @param {Transaction} transaction Newly-finalized transaction.
 */
Agent.prototype._transactionFinished = function _transactionFinished(transaction) {
  // Allow the API to explicitly set the ignored status.
  if (transaction.forceIgnore !== null) {
    transaction.ignore = transaction.forceIgnore
  }

  if (!transaction.ignore) {
    if (transaction.forceIgnore === false) {
      logger.debug('Explicitly not ignoring %s (%s).', transaction.name, transaction.id)
    }
    this.metrics.merge(transaction.metrics)

    this.errors.onTransactionFinished(transaction)

    this.traces.add(transaction)

    const trace = transaction.trace
    trace.intrinsics = transaction.getIntrinsicAttributes()

    this._addEventFromTransaction(transaction)
  } else if (transaction.forceIgnore === true) {
    logger.debug('Explicitly ignoring %s (%s).', transaction.name, transaction.id)
  } else {
    logger.debug('Ignoring %s (%s).', transaction.name, transaction.id)
  }

  --this.activeTransactions
  this.totalActiveSegments -= transaction.numSegments
  this.segmentsClearedInHarvest += transaction.numSegments
}

Agent.prototype.setLambdaArn = function setLambdaArn(arn) {
  if (this.collector instanceof ServerlessCollector) {
    this.collector.setLambdaArn(arn)
  }
}

/**
 * Get the current transaction (if there is one) from the tracer.
 *
 * @returns {Transaction} The current transaction.
 */
Agent.prototype.getTransaction = function getTransaction() {
  return this.tracer.getTransaction()
}

Agent.prototype.recordSupportability = function recordSupportability(name, value) {
  const metric = this.metrics.getOrCreateMetric(NAMES.SUPPORTABILITY.PREFIX + name)
  if (value != null) {
    metric.recordValue(value)
  } else {
    metric.incrementCallCount()
  }
}

Agent.prototype._listenForConfigChanges = function _listenForConfigChanges() {
  const self = this
  this.config.on('apdex_t', this._apdexTChange.bind(this))
  this.config.on('agent_enabled', this._enabledChange.bind(this))
  this.config.on('change', this._configChange.bind(this))
  this.config.on('metric_name_rules', function updateMetricNameNormalizer() {
    self.metricNameNormalizer.load.apply(self.metricNameNormalizer, arguments)
  })
  this.config.on('transaction_name_rules', function updateTransactionNameNormalizer() {
    self.transactionNameNormalizer.load.apply(self.transactionNameNormalizer, arguments)
  })
  this.config.on('url_rules', function updateUrlNormalizer() {
    self.urlNormalizer.load.apply(self.urlNormalizer, arguments)
  })
  this.config.on('transaction_segment_terms', function updateSegmentNormalizer() {
    self.txSegmentNormalizer.load.apply(self.txSegmentNormalizer, arguments)
  })
  this.config.on('sampling_target', function updateSamplingTarget(target) {
    self.transactionSampler.samplingTarget = target
  })
  this.config.on(
    'sampling_target_period_in_seconds',
    function updateSamplePeriod(period) {
      self.transactionSampler.samplingPeriod = period * 1000
    }
  )

  // TODO: remove and replace limits with harvest config (below),
  // when aggregation wired up.
  this.config.on(
    'transaction_events.max_samples_per_minute',
    function updateEventSampleLimit(maxSamples) {
      self.events.setLimit(maxSamples)
    }
  )

  this.config.on('event_harvest_config', function onHarvestConfigReceived(harvestConfig) {
    // TODO: remove when fully integrated
    if (!self.config.feature_flag.event_harvest_config) {
      return
    }

    const isValid = harvestConfigValidator.isValidHarvestConfig(harvestConfig)
    if (isValid) {
      logger.info(
        'Valid event_harvest_config received. Updating harvest cycles.',
        harvestConfig
      )

      // TODO: update harvest values.

      generateEventHarvestSupportMetrics(self, harvestConfig)
    } else {
      logger.warn('Invalid event_harvest_config received.', harvestConfig)

      generateMissingEventHarvestConfigSupportMetric(self)
    }
  })
}

function generateEventHarvestSupportMetrics(agent, harvestConfig) {
  const harvestLimits = harvestConfig.harvest_limits

  const harvestNames = NAMES.EVENT_HARVEST
  const harvestLimitNames = harvestNames.HARVEST_LIMIT

  const reportPeriodMetric = agent.metrics.getOrCreateMetric(harvestNames.REPORT_PERIOD)
  reportPeriodMetric.incrementCallCount(harvestConfig.report_period_ms)

  const analyticLimitMetric = agent.metrics.getOrCreateMetric(harvestLimitNames.ANALYTIC)
  analyticLimitMetric.incrementCallCount(harvestLimits.analytic_event_data)

  const customLimitMetric = agent.metrics.getOrCreateMetric(harvestLimitNames.CUSTOM)
  customLimitMetric.incrementCallCount(harvestLimits.custom_event_data)

  const errorLimitMetric = agent.metrics.getOrCreateMetric(harvestLimitNames.ERROR)
  errorLimitMetric.incrementCallCount(harvestLimits.error_event_data)
}

function generateMissingEventHarvestConfigSupportMetric(agent) {
  const missingMetricName = 'Supportability/Agent/Collector/MissingEventHarvestConfig'

  const missingConfigMetric = agent.metrics.getOrCreateMetric(missingMetricName)
  missingConfigMetric.incrementCallCount()
}

module.exports = Agent<|MERGE_RESOLUTION|>--- conflicted
+++ resolved
@@ -225,11 +225,8 @@
       // TODO: likely want one place of handling this...
       // once consolidate. Either 'on x updated' events or like this
       agent.errors.reconfigure(agent.config)
-<<<<<<< HEAD
       agent.spanEventAggregator.reconfigure(agent.config)
-=======
       agent.customEventAggregator.reconfigure(agent.config)
->>>>>>> 4373f791
 
       agent.setState('started')
       const config = response.payload
@@ -238,14 +235,13 @@
         agent._scheduleHarvester(agent.config.data_report_period)
         agent.errors.start()
 
-<<<<<<< HEAD
         if (agent.config.distributed_tracing.enabled &&
             agent.config.span_events.enabled) {
           agent.spanEventAggregator.start()
-=======
+        }
+
         if (agent.config.custom_insights_events.enabled) {
           agent.customEventAggregator.start()
->>>>>>> 4373f791
         }
 
         callback(null, config)
@@ -267,14 +263,13 @@
             if (++done === numAggregators) {
               agent.errors.start()
 
-<<<<<<< HEAD
               if (agent.config.distributed_tracing.enabled &&
                   agent.config.span_events.enabled) {
                 agent.spanEventAggregator.start()
-=======
+              }
+
               if (agent.config.custom_insights_events.enabled) {
                 agent.customEventAggregator.start()
->>>>>>> 4373f791
               }
 
               callback(harvestError, config)
@@ -282,7 +277,6 @@
           }
 
           // TODO: plumb config through to aggregators so they can do their own checking.
-<<<<<<< HEAD
           if (agent.config.distributed_tracing.enabled &&
               agent.config.span_events.enabled) {
             numAggregators++
@@ -291,7 +285,8 @@
               joinCallbacks
             )
             agent.spanEventAggregator.send()
-=======
+          }
+
           if (agent.config.custom_insights_events.enabled) {
             numAggregators++
             agent.customEventAggregator.once(
@@ -299,7 +294,6 @@
               joinCallbacks
             )
             agent.customEventAggregator.send()
->>>>>>> 4373f791
           }
 
           const errorCollectorEnabled =
@@ -364,11 +358,8 @@
   this.setState('stopping')
 
   this.errors.stop()
-<<<<<<< HEAD
   this.spanEventAggregator.stop()
-=======
   this.customEventAggregator.stop()
->>>>>>> 4373f791
 
   this._stopHarvester()
   sampler.stop()
@@ -550,11 +541,8 @@
   // "Sends" data to the serverless collector collection
   this.errors.traceAggregator.send()
   this.errors.eventAggregator.send()
-<<<<<<< HEAD
   this.spanEventAggregator.send()
-=======
   this.customEventAggregator.send()
->>>>>>> 4373f791
 
   // Write serverless output
   collector.flushPayloadSync()
