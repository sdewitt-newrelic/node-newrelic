
# Migration Guide
This guide is intended to help with upgrading major versions of the Node Agent.
This information can also be found on [our documentation website][upgrade-doc].

## Upgrading to Agent v5

<<<<<<< HEAD
### Node Version Support
The agent now only supports Node version 6 and above, which brings it up to date
with Node's [LTS][node-lts-schedule] schedule. Customers running Node 4.x or 5.x 
will need to upgrade to a supported version of Node or remain on the v4 agent.
=======
### Breaking Changes

**Removed `node-cassandra-cql` instrumentation**: This [library][node-cassandra-cql]
has not been updated in 5 years, and has since been superseded by [cassandra-driver](https://www.npmjs.com/package/cassandra-driver), which is supported by the agent.
>>>>>>> 953f3d5e

## Upgrading to Agent v4

### Breaking Changes

**Upgraded https-proxy-agent from v0 to v2**: This dependency has been updated
due to a security issue in the version of `https-proxy-agent` the New Relic Node.js
agent used. `https-proxy` v2 is incompatible with node v0.10 and v0.12,
requiring deprecation of those versions for the agent. There is no required
action to migrate from v3 to v4 of New Relic's Node.js agent.

### Node Version Support
The earliest version of Node supported by the v4 agent is 4. Node 0.10 and 0.12,
which have not been updated since February of 2017, are not supported by v4.
Customers running Node 0.10 or 0.12 will need to upgrade to a supported version
of Node or remain on the v3 agent.

[Node 4 is also no longer receiving updates][node-lts-schedule], but we will
continue to support this version of Node for the time being. We highly recommend
moving to a newer version of Node as soon as possible. The next major version of
the New Relic Node Agent will likely remove support for it.

--------------------------------------------------------------------------------

## Upgrading to Agent v3

### Breaking Changes

**Removed SSL configuration**: The agent will always connect to New Relic
servers using TLS to encrypt communications. The `ssl` configuration value and
`NEW_RELIC_USE_SSL` environment value are ignored. If set to any value other
than `true`, a warning is logged and the value is ignored.

**Request parameters now prefixed with `request.parameters.`**: Any request
parameters, such as route (`/user/:userId`) or query (`/user?userId=123`)
parameters will now be prefixed with `request.parameters.` when collected. For
example, the route parameter from `/user/:userId` would be collected as
`request.parameters.userId`.

Any Insights dashboards, Alerts, or other NRQL queries using these attributes
must be updated to look for the new attributes instead.

### Released Feature Flags

* `send_request_uri_attribute`: This feature is no longer configurable.

--------------------------------------------------------------------------------

## Upgrading to Agent v2

### Breaking Changes

**Reversed naming and ignore rules**: Previously, rules defined in the config
properties `rules.name` and `rules.ignore` were applied in reverse order, the
first rule in the list was applied last. Agent v2 now applies rules in the
order they are defined, so the first rule in the list is applied first.

Users of naming rules in the v1 agent will need to reverse the order of their
rules in the configuration if they're noticing any issues.

**De-duplicated HTTP request transactions**: The v1 agent starts a new
transaction for each _listener_ on an HTTP server's `request` event. In
applications with multiple listeners on the `request` event this would result
in extraneous transactions being created that almost always did not get named
correctly. In v2 the agent only creates a single transaction for each `request`
event emitted.

Any users who utilized multiple `request` event listeners and added a call to
`newrelic.ignoreTransaction()` to remove the extra transactions should remove
those calls.

**Stopped swallowing outbound request errors**: In v1 the Node Agent swallows
unhandled `error` events emitted by outbound HTTP request objects. Agent v2
removed this behavior in favor of not changing normal Node execution, meaning
the `error` event will always be emitted.

If you are making outbound requests and currently do not listen for the `error`
event, add a listener and handle the error as appropriate for your application.

### Updated configuration options

In `newrelic.js`, edit the configuration properties you use for compatibility
with the latest versions:

* `capture_params`

  Replaced with `attributes.enabled`. By default, request attributes are not
  sent to New Relic. Set `attributes.enabled`: true to include agent-defined or
  custom attributes in traces.

* `ignored_params`

  Replaced with `attributes.exclude`. Add any request attribute keys to the
  `attributes.exclude` list. Now, instead of having to be an exact match,
  wildcards (`*`) may be appended to each item for broader filtering.

**NOTE**: The new properties also have overrides for specific destinations
(`transaction_tracer`, `transaction_events`, `error_collector`, and
`browser_monitoring`). For example, setting
`transaction_tracer.attributes.enabled: false`, would restrict attributes from
being collected in transaction traces, while still allowing them for all others,
assuming the root `attributes.enabled` is `true`. Please see
[Node.js agent configuration](https://docs.newrelic.com/docs/agents/nodejs-agent/installation-configuration/nodejs-agent-configuration)
for more details.

### Deprecated API Methods
These methods have been marked as deprecated in Agent v2 and will be removed in
v3.

* `newrelic.createWebTransaction()`

  Replace with `newrelic.startWebTransaction()` and `newrelic.getTransaction()`.

* `newrelic.createBackgroundTransaction()`

  Replace with `newrelic.startBackgroundTransaction()` and `newrelic.getTransaction()`.

* `newrelic.addCustomParameter()`

  Replace with `newrelic.addCustomAttribute()`.

* `newrelic.addCustomParameters()`

  Replace with `newrelic.addCustomAttributes()`.

### New API Methods

* [`newrelic.getTransaction()`](https://newrelic.github.io/node-newrelic/docs/API.html#getTransaction)

  This method gets a reference to the currently running transaction. It should
  be used in conjunction with `newrelic.startWebTransaction`,
  `newrelic.startBackgroundTransaction`, or with callback-based message
  consumer services. See our [Trouble Shooting][messaging-troubleshooting-doc]
  documentation for more information on its usage.

* [`newrelic.startWebTransaction()`](https://newrelic.github.io/node-newrelic/docs/API.html#startWebTransaction)
  [`newrelic.startBackgroundTransaction()`](https://newrelic.github.io/node-newrelic/docs/API.html#startBackgroundTransaction)

  These new API methods replace the older `create*Transaction` methods. They
  are easier to use and seamlessly work with promises. Note that unlike the old
  method, the provided callback is invoked immediately.

* [`newrelic.instrument()`](https://newrelic.github.io/node-newrelic/docs/API.html#instrument)
  [`newrelic.instrumentDatastore()`](https://newrelic.github.io/node-newrelic/docs/API.html#instrumentDatastore)
  [`newrelic.instrumentWebframework()`](https://newrelic.github.io/node-newrelic/docs/API.html#instrumentWebframework)
  [`newrelic.instrumentMessages()`](https://newrelic.github.io/node-newrelic/docs/API.html#instrumentMessages)

  These methods can be used to add custom instrumentation for 3rd party modules,
  including those already instrumented by the Node Agent. See our
  [instrumentation tutorials][instrumentation-tutorial] for more information
  on using these methods.

* `newrelic.addCustomAttribute()`

  Use this method to add a custom trace attribute.

* `newrelic.addCustomAttributes()`

  Use this method to add multiple custom trace attributes.

### Node Version Support
The earliest version of Node supported by the v2 agent is 0.10. Node 0.8, which
has not been updated since July of 2014, is not supported by v2. Customers
running Node 0.8 will need to upgrade to a supported version of Node or remain
on the v1 agent. [Node 0.10 is also no longer receiving updates][node-lts-schedule],
but we will continue to support this version of Node for the time being. We
highly recommend moving to a newer version of Node as soon as possible. The
next major version of the New Relic Node Agent will likely remove support for
it.

### npm Version Support
The agent now requires npm version 2.0.0 or higher. This version of npm comes
packaged with Node 0.10.44 or higher. If you are using an earlier version of
Node 0.10 you will need to first install npm 2.0.0 or higher or upgrade to a
newer version of Node. Version 2 of npm can be installed with:

```sh
$ npm install --global npm@2
```

### Released Feature Flags
* `express_segments`: This feature is no longer configurable.
* `cat`: This feature is now controlled by the `cross_application_tracer.enabled`
  configuration value.

### New Framework Minimum Versions

| Module  | Old Minimum | New Minimum |
|---------|-------------|-------------|
| express | 2.0.0 | 4.6.0 |
| mysql   | 0.9.0 | 2.0.0 |


[upgrade-doc]: https://docs.newrelic.com/docs/agents/nodejs-agent/installation-configuration/upgrade-node-agent-versions
[messaging-troubleshooting-doc]: https://docs.newrelic.com/docs/agents/nodejs-agent/troubleshooting/troubleshoot-message-consumers
[instrumentation-tutorial]: https://newrelic.github.io/node-newrelic/docs/tutorial-Instrumentation-Basics.html
[node-lts-schedule]: https://github.com/nodejs/LTS/tree/2b4253#lts-schedule1
[node-cassandra-cql]: https://www.npmjs.com/package/node-cassandra-cql<|MERGE_RESOLUTION|>--- conflicted
+++ resolved
@@ -5,17 +5,15 @@
 
 ## Upgrading to Agent v5
 
-<<<<<<< HEAD
 ### Node Version Support
 The agent now only supports Node version 6 and above, which brings it up to date
 with Node's [LTS][node-lts-schedule] schedule. Customers running Node 4.x or 5.x 
 will need to upgrade to a supported version of Node or remain on the v4 agent.
-=======
+
 ### Breaking Changes
 
 **Removed `node-cassandra-cql` instrumentation**: This [library][node-cassandra-cql]
 has not been updated in 5 years, and has since been superseded by [cassandra-driver](https://www.npmjs.com/package/cassandra-driver), which is supported by the agent.
->>>>>>> 953f3d5e
 
 ## Upgrading to Agent v4
 
