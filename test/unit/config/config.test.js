--- conflicted
+++ resolved
@@ -1308,239 +1308,6 @@
     })
   })
 
-<<<<<<< HEAD
-=======
-  describe('when receiving server-side configuration while it is disabled', function() {
-    var config
-
-    beforeEach(function() {
-      config = new Config()
-      config.ignore_server_configuration = true
-    })
-
-    it('should still set rum properties', function() {
-      config.onConnect({
-        js_agent_loader      : 'LOADER',
-        js_agent_file        : 'FILE',
-        js_agent_loader_file : 'LOADER_FILE',
-        beacon               : 'BEACON',
-        error_beacon         : 'ERR_BEACON',
-        browser_key          : 'KEY'
-      })
-      var bm = config.browser_monitoring
-
-      expect(bm.js_agent_loader)      .equal ('LOADER')
-      expect(bm.js_agent_file)        .equal ('FILE')
-      expect(bm.js_agent_loader_file) .equal ('LOADER_FILE')
-      expect(bm.beacon)               .equal ('BEACON')
-      expect(bm.error_beacon)         .equal ('ERR_BEACON')
-      expect(bm.browser_key)          .equal ('KEY')
-    })
-
-    it('should still set agent_run_id', function() {
-      config.onConnect({'agent_run_id': 1234})
-      expect(config.run_id).equal(1234)
-    })
-
-    it('should always respect collect_traces', function() {
-      expect(config.collect_traces).equal(true)
-      config.onConnect({'collect_traces': false})
-      expect(config.collect_traces).equal(false)
-    })
-
-    it('should always respect collect_errors', function() {
-      expect(config.collect_errors).equal(true)
-      config.onConnect({'collect_errors': false})
-      expect(config.collect_errors).equal(false)
-    })
-
-    it('should still log product_level', function() {
-      expect(config.product_level).equal(0)
-      config.onConnect({'product_level': 30})
-      expect(config.product_level).equal(30)
-    })
-
-    it('should still pass url_rules to the URL normalizer', function(done) {
-      config.on('url_rules', function(rules) {
-        expect(rules).eql([{name : 'sample_rule'}])
-        done()
-      })
-
-      config.onConnect({'url_rules': [{name : 'sample_rule'}]})
-    })
-
-    it('should still pass metric_name_rules to the metric name normalizer', (done) => {
-      config.on('metric_name_rules', function(rules) {
-        expect(rules).eql([{name : 'sample_rule'}])
-        done()
-      })
-
-      config.onConnect({'metric_name_rules': [{name : 'sample_rule'}]})
-    })
-
-    it('should still pass transaction_name_rules to the txn name normalizer', (done) => {
-      config.on('transaction_name_rules', function(rules) {
-        expect(rules).eql([{name : 'sample_rule'}])
-        done()
-      })
-
-      config.onConnect({'transaction_name_rules': [{name : 'sample_rule'}]})
-    })
-
-    it('should not configure apdex_t', function() {
-      expect(config.apdex_t).equal(0.1)
-      config.on('apdex_t', function() { throw new Error('should not happen') })
-      config.onConnect({'apdex_t': 0.05})
-      expect(config.apdex_t).equal(0.1)
-    })
-
-    it('should not configure named transaction apdexes', function() {
-      var apdexes = {'WebTransaction/Custom/UrlGenerator/en/betting/Football' : 7.0}
-      expect(config.web_transactions_apdex).eql({})
-      config.onConnect({'web_transactions_apdex': apdexes})
-      expect(config.web_transactions_apdex).eql({})
-    })
-
-    it('should not configure data_report_period', function() {
-      expect(config.data_report_period).equal(60)
-      config.onConnect({'data_report_period': 45})
-      expect(config.data_report_period).equal(60)
-    })
-
-    it('should not configure transaction_tracer.enabled', function() {
-      expect(config.transaction_tracer.enabled).equal(true)
-      config.onConnect({'transaction_tracer.enabled': false})
-      expect(config.transaction_tracer.enabled).equal(true)
-    })
-
-    it('should not configure transaction_tracer.attributes.enabled', function() {
-      expect(config.transaction_tracer.attributes.enabled).equal(true)
-      config.onConnect({'transaction_tracer.attributes.enabled': false})
-      expect(config.transaction_tracer.attributes.enabled).equal(true)
-    })
-
-    it('should not configure error_collector.enabled', function() {
-      expect(config.error_collector.enabled).equal(true)
-      config.onConnect({'error_collector.enabled': false})
-      expect(config.error_collector.enabled).equal(true)
-    })
-
-    it('should not configure error_collector.attributes.enabled', function() {
-      expect(config.error_collector.attributes.enabled).equal(true)
-      config.onConnect({'error_collector.attributes.enabled': false})
-      expect(config.error_collector.attributes.enabled).equal(true)
-    })
-
-    it('should not configure transaction_tracer.transaction_threshold', function() {
-      expect(config.transaction_tracer.transaction_threshold).equal('apdex_f')
-      config.onConnect({'transaction_tracer.transaction_threshold': 0.75})
-      expect(config.transaction_tracer.transaction_threshold).equal('apdex_f')
-    })
-
-    it('should not configure attributes.enabled', function() {
-      expect(config.attributes.enabled).to.be.true
-      config.onConnect({'attributes.enabled': false})
-      expect(config.attributes.enabled).to.be.true
-    })
-
-    it('should not configure attributes.exclude', function() {
-      expect(config.attributes.exclude).eql([])
-      config.onConnect({'attributes.exclude': ['a', 'b']})
-      expect(config.attributes.exclude).eql([])
-    })
-
-    it('should not configure record_sql', function() {
-      expect(config.transaction_tracer.record_sql).equal('off')
-      config.onConnect({'transaction_tracer.record_sql': 'raw'})
-      expect(config.transaction_tracer.record_sql).equal('off')
-    })
-
-    it('should not configure explain_threshold', function() {
-      expect(config.transaction_tracer.explain_threshold).equal(500)
-      config.onConnect({'transaction_tracer.explain_threshold': 100})
-      expect(config.transaction_tracer.explain_threshold).equal(500)
-    })
-
-    it('should not configure slow_sql.enabled', function() {
-      expect(config.slow_sql.enabled).equal(false)
-      config.onConnect({'transaction_tracer.enabled': true})
-      expect(config.slow_sql.enabled).equal(false)
-    })
-
-    it('should not configure slow_sql.max_samples', function() {
-      expect(config.slow_sql.max_samples).equal(10)
-      config.onConnect({'transaction_tracer.max_samples': 5})
-      expect(config.slow_sql.max_samples).equal(10)
-    })
-
-    it('should ignore sampling_rate', function() {
-      expect(function() {
-        config.onConnect({'sampling_rate': 0})
-      }).not.throws()
-    })
-
-    it('should ignore ssl', function() {
-      expect(config.ssl).eql(true)
-      expect(function() {
-        config.onConnect({'ssl': false})
-      }).not.throws()
-      expect(config.ssl).eql(true)
-    })
-
-    it('should ignore cross_process_id', function() {
-      expect(function() {
-        config.onConnect({'cross_process_id': 'junk'})
-      }).not.throws()
-    })
-
-    it('should ignore cross_application_tracing', function() {
-      expect(function() {
-        config.onConnect({'cross_application_tracing': true})
-      }).not.throws()
-    })
-
-    it('should ignore encoding_key', function() {
-      expect(function() {
-        config.onConnect({'encoding_key': true})
-      }).not.throws()
-    })
-
-    it('should ignore trusted_account_ids', function() {
-      expect(config).to.have.property('trusted_account_ids', null)
-      expect(function() {
-        config.onConnect({'trusted_account_ids': [1, 2, 3]})
-      }).to.not.throw()
-      expect(config).to.have.property('trusted_account_ids').deep.equal([1, 2, 3])
-    })
-
-    it('should ignore trusted_account_key', function() {
-      expect(config).to.have.property('trusted_account_key', null)
-      expect(function() {
-        config.onConnect({'trusted_account_key': 123})
-      }).to.not.throw()
-      expect(config).to.have.property('trusted_account_key', 123)
-    })
-
-    it('should ignore transaction_tracer.record_sql', function() {
-      expect(function() {
-        config.onConnect({'transaction_tracer.record_sql': true})
-      }).not.throws()
-    })
-
-    it('should ignore slow_sql.enabled', function() {
-      expect(function() {
-        config.onConnect({'slow_sql.enabled': true})
-      }).not.throws()
-    })
-
-    it('should ignore rum.load_episodes_file', function() {
-      expect(function() {
-        config.onConnect({'rum.load_episodes_file': true})
-      }).not.throws()
-    })
-  })
-
->>>>>>> 4f7e156f
   describe('#_getMostSecure', function() {
     var config
 
