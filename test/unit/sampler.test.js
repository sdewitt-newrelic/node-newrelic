--- conflicted
+++ resolved
@@ -64,12 +64,7 @@
     expect(type).to.have.property('total', 50)
 
     sampler.nativeMetrics.getLoopMetrics()
-<<<<<<< HEAD
-    setTimeout(function() {}, 1)
-    setTimeout(function runLoop() {
-=======
     spinLoop(function runLoop() {
->>>>>>> bbbeaa6d
       sampler.sampleLoop(agent, sampler.nativeMetrics)()
 
       var stats = agent.metrics.getOrCreateMetric(NAMES.LOOP.USAGE)
@@ -78,22 +73,13 @@
       expect(stats.min).to.be.at.most(stats.max)
       expect(stats.total).to.be.at.least(stats.max)
       done()
-<<<<<<< HEAD
-    }, 5)
-=======
-    })
->>>>>>> bbbeaa6d
+    })
   })
 
   it_native("should gather loop metrics", function(done) {
     sampler.start(agent)
     sampler.nativeMetrics.getLoopMetrics()
-<<<<<<< HEAD
-    setTimeout(function() {}, 1)
-    setTimeout(function runLoop() {
-=======
     spinLoop(function runLoop() {
->>>>>>> bbbeaa6d
       sampler.sampleLoop(agent, sampler.nativeMetrics)()
 
       var stats = agent.metrics.getOrCreateMetric(NAMES.LOOP.USAGE)
@@ -102,11 +88,7 @@
       expect(stats.min).to.be.at.most(stats.max)
       expect(stats.total).to.be.at.least(stats.max)
       done()
-<<<<<<< HEAD
-    }, 5)
-=======
-    })
->>>>>>> bbbeaa6d
+    })
   })
 
   it("should depend on Agent to provide the current metrics summary", function() {
