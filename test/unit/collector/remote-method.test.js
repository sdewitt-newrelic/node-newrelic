--- conflicted
+++ resolved
@@ -12,13 +12,8 @@
 function generate(method, runID, protocolVersion) {
   protocolVersion = protocolVersion || 16
   var fragment = '/agent_listener/invoke_raw_method?' +
-<<<<<<< HEAD
-    'marshal_format=json&protocol_version=17&' +
-    'license_key=license%20key%20here&method=' + method
-=======
     `marshal_format=json&protocol_version=${protocolVersion}&` +
     `license_key=license%20key%20here&method=${method}`
->>>>>>> 38f4d384
 
   if (runID) fragment += '&run_id=' + runID
 
@@ -578,8 +573,8 @@
       parsed = reconstitute(method._path())
     })
 
-    it('should say that it supports protocol 17', function() {
-      expect(parsed.query.protocol_version).equal('17')
+    it('should say that it supports protocol 16', function() {
+      expect(parsed.query.protocol_version).equal('16')
     })
 
     it('should tell the collector it is sending JSON', function() {
