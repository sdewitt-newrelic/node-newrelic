'use strict'

const os = require('os')
const hostname = os.hostname
const networkInterfaces = os.networkInterfaces
const chai = require('chai')
const expect = chai.expect
const helper = require('../lib/agent_helper')
const facts = require('../../lib/collector/facts')
const sysInfo = require('../../lib/system-info')
const utilTests = require('../lib/cross_agent_tests/utilization/utilization_json')
const bootIdTests = require('../lib/cross_agent_tests/utilization/boot_id')


const EXPECTED = [
  'pid', 'host', 'language', 'app_name', 'labels', 'utilization',
  'agent_version', 'environment', 'settings', 'high_security', 'display_host',
  'identifier', 'metadata'
]

const _ip6_digits = '(?:25[0-5]|(?:2[0-4]|1{0,1}[0-9]){0,1}[0-9])'
const _ip6_nums = '(?:(?:' + _ip6_digits + '\.){3,3}' + _ip6_digits + ')'
const IP_V6_PATTERN = new RegExp(
  '(?:(?:[0-9a-fA-F]{1,4}:){7,7}[0-9a-fA-F]{1,4}|' +
  '(?:[0-9a-fA-F]{1,4}:){1,7}:|' +
  '(?:[0-9a-fA-F]{1,4}:){1,6}:[0-9a-fA-F]{1,4}|' +
  '(?:[0-9a-fA-F]{1,4}:){1,5}(?::[0-9a-fA-F]{1,4}){1,2}|' +
  '(?:[0-9a-fA-F]{1,4}:){1,4}(?::[0-9a-fA-F]{1,4}){1,3}|' +
  '(?:[0-9a-fA-F]{1,4}:){1,3}(?::[0-9a-fA-F]{1,4}){1,4}|' +
  '(?:[0-9a-fA-F]{1,4}:){1,2}(?::[0-9a-fA-F]{1,4}){1,5}|' +
  '[0-9a-fA-F]{1,4}:(?:(?::[0-9a-fA-F]{1,4}){1,6})|' +
  ':(?:(?::[0-9a-fA-F]{1,4}){1,7}|:)|' +
  'fe80:(?::[0-9a-fA-F]{0,4}){0,4}%[0-9a-zA-Z]{1,}|' +
  '::(?:ffff(?::0{1,4}){0,1}:){0,1}(?:' + _ip6_nums + ')|' +
  '(?:[0-9a-fA-F]{1,4}:){1,4}:(?:' + _ip6_nums + '))'
)

const IP_V4_PATTERN = new RegExp(
  '(?:(?:25[0-5]|(?:2[0-4]|1{0,1}[0-9]){0,1}[0-9])\.){3,3}' +
  '(?:25[0-5]|(?:2[0-4]|1{0,1}[0-9]){0,1}[0-9])'
)

const DISABLE_ALL_DETECTIONS = {
  utilization: {
    detect_aws: false,
    detect_azure: false,
    detect_gcp: false,
    detect_pcf: false,
    detect_docker: false
  }
}


describe('fun facts about apps that New Relic is interested in include', () => {
  let agent = null

  beforeEach(() => {
    agent = helper.loadMockedAgent(DISABLE_ALL_DETECTIONS)
  })

  afterEach(() => {
    helper.unloadAgent(agent)
    os.networkInterfaces = networkInterfaces
  })

  it("the current process ID as 'pid'", (done) => {
    facts(agent, function getFacts(factsed) {
      expect(factsed.pid).equal(process.pid)
      done()
    })
  })

  it("the current hostname as 'host' (hope it's not 'localhost' lol)", (done) => {
    facts(agent, function getFacts(factsed) {
      expect(factsed.host).equal(hostname())
      expect(factsed.host).not.equal('localhost')
      expect(factsed.host).not.equal('localhost.local')
      expect(factsed.host).not.equal('localhost.localdomain')
      done()
    })
  })

  it("the agent's language (as 'language') to be 'nodejs'", (done) => {
    facts(agent, function getFacts(factsed) {
      expect(factsed.language).equal('nodejs')
      done()
    })
  })

  it("an array of one or more application names as 'app_name' (sic)", (done) => {
    facts(agent, function getFacts(factsed) {
      expect(factsed.app_name).an('array')
      expect(factsed.app_name).length.above(0)
      done()
    })
  })

  it("the module's version as 'agent_version'", (done) => {
    facts(agent, function getFacts(factsed) {
      expect(factsed.agent_version).equal(agent.version)
      done()
    })
  })

  it('the environment (see environment.test.js) as crazy nested arrays', (done) => {
    facts(agent, function getFacts(factsed) {
      expect(factsed.environment).to.be.an('array')
      expect(factsed.environment).to.have.length.above(1)
      done()
    })
  })

  it("an 'identifier' for this agent", (done) => {
    facts(agent, function(factsed) {
      expect(factsed).to.have.property('identifier')
      const identifier = factsed.identifier
      expect(identifier).to.contain('nodejs')
      expect(identifier).to.contain(factsed.host)
      expect(identifier).to.contain(factsed.app_name.sort().join(','))
      done()
    })
  })

  it("'metadata' with NEW_RELIC_METADATA_-prefixed env vars", (done) => {
    process.env.NEW_RELIC_METADATA_STRING = 'hello'
    process.env.NEW_RELIC_METADATA_BOOL = true
    process.env.NEW_RELIC_METADATA_NUMBER = 42

    facts(agent, (data) => {
      expect(data).to.have.property('metadata')
      expect(data.metadata).to.have.property('NEW_RELIC_METADATA_STRING', 'hello')
      expect(data.metadata).to.have.property('NEW_RELIC_METADATA_BOOL', 'true')
      expect(data.metadata).to.have.property('NEW_RELIC_METADATA_NUMBER', '42')

      delete process.env.NEW_RELIC_METADATA_STRING
      delete process.env.NEW_RELIC_METADATA_BOOL
      delete process.env.NEW_RELIC_METADATA_NUMBER
      done()
    })
  })

  it("empty 'metadata' object if no metadata env vars found", (done) => {
    facts(agent, (data) => {
      expect(data).to.have.property('metadata')
      expect(data.metadata).to.deep.equal({})
      done()
    })
  })

  it('and nothing else', (done) => {
    facts(agent, function getFacts(factsed) {
      expect(Object.keys(factsed).sort()).eql(EXPECTED.sort())
      done()
    })
  })

  it('should convert label object to expected format', (done) => {
    const long_key = Array(257).join('€')
    const long_value = Array(257).join('𝌆')
    agent.config.labels = {}
    agent.config.labels.a = 'b'
    agent.config.labels[long_key] = long_value
    facts(agent, function getFacts(factsed) {
      const expected = [{label_type: 'a', label_value: 'b'}]
      expected.push({
        label_type: Array(256).join('€'),
        label_value: Array(256).join('𝌆')
      })

      expect(factsed.labels).deep.equal(expected)
      done()
    })
  })

  it('should convert label string to expected format', (done) => {
    const long_key = Array(257).join('€')
    const long_value = Array(257).join('𝌆')
    agent.config.labels = 'a: b; ' + long_key + ' : ' + long_value
    facts(agent, function getFacts(factsed) {
      const expected = [{label_type: 'a', label_value: 'b'}]
      expected.push({
        label_type: Array(256).join('€'),
        label_value: Array(256).join('𝌆')
      })

      expect(factsed.labels).deep.equal(expected)
      done()
    })
  })
})

<<<<<<< HEAD
describe('utilization', () => {
  let agent = null
  const awsInfo = require('../../lib/utilization/aws-info')
  const azureInfo = require('../../lib/utilization/azure-info')
  const gcpInfo = require('../../lib/utilization/gcp-info')
  const common = require('../../lib/utilization/common')
=======
describe('utilization', function() {
  var agent = null
  var awsInfo = require('../../lib/utilization/aws-info')
  var azureInfo = require('../../lib/utilization/azure-info')
  var gcpInfo = require('../../lib/utilization/gcp-info')
  const kubernetesInfo = require('../../lib/utilization/kubernetes-info')
  var common = require('../../lib/utilization/common')
>>>>>>> 5928cdfb

  let startingEnv = null
  let startingGetMemory = null
  let startingGetProcessor = null
  let startingDockerInfo = null
  let startingCommonRequest = null
  let startingCommonReadProc = null


  beforeEach(() => {
    startingEnv = {}
    Object.keys(process.env).forEach((key) => {
      startingEnv[key] = process.env[key]
    })

    startingGetMemory = sysInfo._getMemoryStats
    startingGetProcessor = sysInfo._getProcessorStats
    startingDockerInfo = sysInfo._getDockerContainerId
    startingCommonRequest = common.request
    startingCommonReadProc = common.readProc

    common.readProc = (file, cb) => {
      setImmediate(cb, null, null)
    }

    awsInfo.clearCache()
    azureInfo.clearCache()
    gcpInfo.clearCache()
    kubernetesInfo.clearCache()
  })

  afterEach(() => {
    if (agent) {
      helper.unloadAgent(agent)
    }

    os.networkInterfaces = networkInterfaces
    process.env = startingEnv
    sysInfo._getMemoryStats = startingGetMemory
    sysInfo._getProcessorStats = startingGetProcessor
    sysInfo._getDockerContainerId = startingDockerInfo
    common.request = startingCommonRequest
    common.readProc = startingCommonReadProc

    startingEnv = null
    startingGetMemory = null
    startingGetProcessor = null
    startingDockerInfo = null
    startingCommonRequest = null
    startingCommonReadProc = null

    awsInfo.clearCache()
    azureInfo.clearCache()
    gcpInfo.clearCache()
  })

  utilTests.forEach((test) => {
    it(test.testname, (done) => {
      let mockHostname = false
      let mockRam = false
      let mockProc = false
      let mockVendorMetadata = false
      const config = {
        utilization: {
          detect_aws: false,
          detect_azure: false,
          detect_gcp: false,
          detect_pcf: false,
          detect_docker: false,
          detect_kubernetes: false
        }
      }

      Object.keys(test).forEach(function setVal(key) {
        var testValue = test[key]

        switch (key) {
          case 'input_environment_variables':
            Object.keys(testValue).forEach((name) => {
              process.env[name] = testValue[name]
            })
            break

          case 'input_aws_id':
          case 'input_aws_type':
          case 'input_aws_zone':
            mockVendorMetadata = 'aws'
            config.utilization.detect_aws = true
            break

          case 'input_azure_location':
          case 'input_azure_name':
          case 'input_azure_id':
          case 'input_azure_size':
            mockVendorMetadata = 'azure'
            config.utilization.detect_azure = true
            break

          case 'input_gcp_id':
          case 'input_gcp_type':
          case 'input_gcp_name':
          case 'input_gcp_zone':
            mockVendorMetadata = 'gcp'
            config.utilization.detect_gcp = true
            break

          case 'input_pcf_guid':
            process.env.CF_INSTANCE_GUID = testValue
            config.utilization.detect_pcf = true
            break
          case 'input_pcf_ip':
            process.env.CF_INSTANCE_IP = testValue
            config.utilization.detect_pcf = true
            break
          case 'input_pcf_mem_limit':
            process.env.MEMORY_LIMIT = testValue
            config.utilization.detect_pcf = true
            break

          case 'input_kubernetes_id':
            mockVendorMetadata = 'kubernetes'
            config.utilization.detect_kubernetes = true
            break

          case 'input_hostname':
            mockHostname = () => testValue
            break

          case 'input_total_ram_mib':
            mockRam = (cb) => cb(testValue)
            break

          case 'input_logical_processors':
            mockProc = (cb) => cb({logical: testValue})
            break

          case 'input_ip_address':
            mockIpAddresses(testValue)
            break

          // Ignore these keys.
          case 'testname':
          case 'input_full_hostname': // We don't collect full hostnames
          case 'expected_output_json':
            break

          default:
            throw new Error('Unknown test key "' + key + '"')
            break
        }
      })

      var expected = test.expected_output_json
      // We don't collect full hostnames
      delete expected.full_hostname

      // Stub out docker container id query to make this consistent on all OSes.
      sysInfo._getDockerContainerId = (_agent, callback) => {
        return callback(null)
      }

      agent = helper.loadMockedAgent(config)
      if (mockHostname) {
        agent.config.getHostnameSafe = mockHostname
        mockHostname = false
      }
      if (mockRam) {
        sysInfo._getMemoryStats = mockRam
        mockRam = false
      }
      if (mockProc) {
        sysInfo._getProcessorStats = mockProc
        mockProc = false
      }
      if (mockVendorMetadata) {
        common.request = makeMockCommonRequest(test, mockVendorMetadata)
      }
      facts(agent, function getFacts(factsed) {
        expect(factsed.utilization).to.deep.equal(expected)
        done()
      })
    })
  })

  function makeMockCommonRequest(test, type) {
    return (opts, _agent, cb) => {
      expect(_agent).to.equal(agent)
      setImmediate(
        cb,
        null,
        JSON.stringify(
          type === 'aws' ? {
            instanceId: test.input_aws_id,
            instanceType: test.input_aws_type,
            availabilityZone: test.input_aws_zone
          } : type === 'azure' ? {
            location: test.input_azure_location,
            name: test.input_azure_name,
            vmId: test.input_azure_id,
            vmSize: test.input_azure_size
          } : type === 'gcp' ? {
            id: test.input_gcp_id,
            machineType: test.input_gcp_type,
            name: test.input_gcp_name,
            zone: test.input_gcp_zone
          } : null
        )
      )
    }
  }
})

describe('boot_id', () => {
  let agent = null
  const common = require('../../lib/utilization/common')

  let startingGetMemory = null
  let startingGetProcessor = null
  let startingDockerInfo = null
  let startingCommonReadProc = null
  let startingOsPlatform = null


  beforeEach(() => {
    startingGetMemory = sysInfo._getMemoryStats
    startingGetProcessor = sysInfo._getProcessorStats
    startingDockerInfo = sysInfo._getDockerContainerId
    startingCommonReadProc = common.readProc
    startingOsPlatform = os.platform

    os.platform = () => 'linux'
  })

  afterEach(() => {
    if (agent) {
      helper.unloadAgent(agent)
    }

    sysInfo._getMemoryStats = startingGetMemory
    sysInfo._getProcessorStats = startingGetProcessor
    sysInfo._getDockerContainerId = startingDockerInfo
    common.readProc = startingCommonReadProc
    os.platform = startingOsPlatform

    startingGetMemory = null
    startingGetProcessor = null
    startingDockerInfo = null
    startingCommonReadProc = null
    startingOsPlatform = null
  })

  bootIdTests.forEach((test) => {
    it(test.testname, (done) => {
      let mockHostname = false
      let mockRam = false
      let mockProc = false
      let mockReadProc = false

      Object.keys(test).forEach(function setVal(key) {
        const testValue = test[key]

        switch (key) {
          case 'input_hostname':
            mockHostname = () => testValue
            break

          case 'input_total_ram_mib':
            mockRam = (cb) => cb(testValue)
            break

          case 'input_logical_processors':
            mockProc = (cb) => cb({logical: testValue})
            break

          case 'input_boot_id':
            mockReadProc = (file, cb) => cb(null, testValue)
            break

          // Ignore these keys.
          case 'testname':
          case 'expected_output_json':
          case 'expected_metrics':
            break

          default:
            throw new Error('Unknown test key "' + key + '"')
            break
        }
      })

      var expected = test.expected_output_json

      // Stub out docker container id query to make this consistent on all OSes.
      sysInfo._getDockerContainerId = (_agent, callback) => {
        return callback(null)
      }

      agent = helper.loadMockedAgent(DISABLE_ALL_DETECTIONS)
      if (mockHostname) {
        agent.config.getHostnameSafe = mockHostname
        mockHostname = false
      }
      if (mockRam) {
        sysInfo._getMemoryStats = mockRam
        mockRam = false
      }
      if (mockProc) {
        sysInfo._getProcessorStats = mockProc
        mockProc = false
      }
      if (mockReadProc) {
        common.readProc = mockReadProc
      }
      facts(agent, function getFacts(factsed) {
        // There are keys in the facts that aren't accounted for in the
        // expected object (namely ip addresses).
        Object.keys(expected).forEach((key) => {
          expect(factsed.utilization[key]).to.equal(expected[key])
        })
        checkMetrics(test.expected_metrics)
        done()
      })
    })
  })

  function checkMetrics(expectedMetrics) {
    if (!expectedMetrics) {
      return
    }

    Object.keys(expectedMetrics).forEach((expectedMetric) => {
      var metric = agent.metrics.getOrCreateMetric(expectedMetric)
      expect(metric)
        .to.have.property('callCount', expectedMetrics[expectedMetric].call_count)
    })
  }
})

describe('display_host', function() {
  let agent = null
  const original_hostname = os.hostname

  this.timeout(10000) // Environment scans can take a long time.

  beforeEach(() => {
    agent = helper.loadMockedAgent(DISABLE_ALL_DETECTIONS)
    agent.config.utilization = null
    os.hostname = () => {
      throw ('BROKEN')
    }
  })

  afterEach(() => {
    os.hostname = original_hostname
    helper.unloadAgent(agent)
  })

  it('should be set to what the user specifies (happy path)', (done) => {
    agent.config.process_host.display_name = 'test-value'
    facts(agent, function getFacts(factsed) {
      expect(factsed.display_host).equal('test-value')
      done()
    })
  })

  it('should be cached along with hostname in config', (done) => {
    agent.config.process_host.display_name = 'test-value'
    facts(agent, function getFacts(factsed) {
      const displayHost1 = factsed.display_host
      const host1 = factsed.host

      os.hostname = original_hostname
      agent.config.process_host.display_name = 'test-value2'

      facts(agent, function getFacts2(factsed2) {
        expect(factsed2.display_host).deep.equal(displayHost1)
        expect(factsed2.host).deep.equal(host1)

        agent.config.clearHostnameCache()
        agent.config.clearDisplayHostCache()

        facts(agent, function getFacts3(factsed3) {
          expect(factsed3.display_host).deep.equal('test-value2')
          expect(factsed3.host).deep.equal(os.hostname())
          done()
        })
      })
    })
  })

  it('should be set as os.hostname() (if available) when not specified', (done) => {
    os.hostname = original_hostname
    facts(agent, function getFacts(factsed) {
      expect(factsed.display_host).equal(os.hostname())
      done()
    })
  })

  describe('when os.hostname() not available', () => {
    it('should be ipv4 when ipv_preference === 4', (done) => {
      agent.config.process_host.ipv_preference = '4'

      facts(agent, function getFacts(factsed) {
        expect(factsed.display_host).match(IP_V4_PATTERN)
        done()
      })
    })

    it('should be ipv6 when ipv_preference === 6', (done) => {
      if (!agent.config.getIPAddresses().ipv6) {
        /* eslint-disable no-console */
        console.log('this machine does not have an ipv6 address, skipping')
        /* eslint-enable no-console */
        return done()
      }
      agent.config.process_host.ipv_preference = '6'

      facts(agent, function getFacts(factsed) {
        expect(factsed.display_host).match(IP_V6_PATTERN)
        done()
      })
    })

    it('should be ipv4 when invalid ipv_preference', function badIpPref(done) {
      agent.config.process_host.ipv_preference = '9'

      facts(agent, function getFacts(factsed) {
        expect(factsed.display_host).match(IP_V4_PATTERN)
        done()
      })
    })
  })

  describe('When os.networkInterfaces()', function netInterface() {
    it('returns no ipv4, hostname should be ipv6 if possible',
      function noip4(done) {
        if (!agent.config.getIPAddresses().ipv6) {
          /* eslint-disable no-console */
          console.log('this machine does not have an ipv6 address, skipping')
          /* eslint-enable no-console */
          return done()
        }
        const mockedNI = {
          lo: [],
          en0: [{
            address: 'fe80::a00:27ff:fe4e:66a1',
            netmask: 'ffff:ffff:ffff:ffff::',
            family: 'IPv6',
            mac: '01:02:03:0a:0b:0c',
            internal: false
          }]
        }
        const original_NI = os.networkInterfaces
        os.networkInterfaces = createMock(mockedNI)

        facts(agent, function getFacts(factsed) {
          expect(factsed.display_host).match(IP_V6_PATTERN)
          os.networkInterfaces = original_NI
          done()
        })
      })
    it("returns no ip addresses, hostname should be 'UNKNOWN_BOX' (everything broke)",
      function broken(done) {
        const mockedNI = {lo: [], en0: []}
        const original_NI = os.networkInterfaces
        os.networkInterfaces = createMock(mockedNI)

        facts(agent, function getFacts(factsed) {
          os.networkInterfaces = original_NI
          expect(factsed.display_host).equal('UNKNOWN_BOX')
          done()
        })
      })
  })
})

function createMock(output) {
  return function mock() {
    return output
  }
}

function mockIpAddresses(values) {
  os.networkInterfaces = () => {
    return {
      en0: values.reduce((interfaces, address) => {
        interfaces.push({address})
        return interfaces
      }, [])
    }
  }
}<|MERGE_RESOLUTION|>--- conflicted
+++ resolved
@@ -189,22 +189,13 @@
   })
 })
 
-<<<<<<< HEAD
 describe('utilization', () => {
   let agent = null
   const awsInfo = require('../../lib/utilization/aws-info')
   const azureInfo = require('../../lib/utilization/azure-info')
   const gcpInfo = require('../../lib/utilization/gcp-info')
+  const kubernetesInfo = require('../../lib/utilization/kubernetes-info')
   const common = require('../../lib/utilization/common')
-=======
-describe('utilization', function() {
-  var agent = null
-  var awsInfo = require('../../lib/utilization/aws-info')
-  var azureInfo = require('../../lib/utilization/azure-info')
-  var gcpInfo = require('../../lib/utilization/gcp-info')
-  const kubernetesInfo = require('../../lib/utilization/kubernetes-info')
-  var common = require('../../lib/utilization/common')
->>>>>>> 5928cdfb
 
   let startingEnv = null
   let startingGetMemory = null
